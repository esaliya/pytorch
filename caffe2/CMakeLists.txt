--- conflicted
+++ resolved
@@ -665,67 +665,7 @@
   add_dependencies(torch Caffe2_PROTO)
 endif()
 
-<<<<<<< HEAD
-if (NOT INTERN_BUILD_MOBILE OR NOT BUILD_CAFFE2_MOBILE)
-
-  # until they can be unified, keep these lists synced with setup.py
-  if(MSVC)
-
-    if (MSVC_Z7_OVERRIDE)
-      set(MSVC_DEBINFO_OPTION "/Z7")
-    else()
-      set(MSVC_DEBINFO_OPTION "/Zi")
-    endif()
-
-    target_compile_options(torch PUBLIC
-      ${MSVC_RUNTIME_LIBRARY_OPTION}
-      ${MSVC_DEBINFO_OPTION}
-      /EHa
-      /DNOMINMAX
-      /wd4267
-      /wd4251
-      /wd4522
-      /wd4522
-      /wd4838
-      /wd4305
-      /wd4244
-      /wd4190
-      /wd4101
-      /wd4996
-      /wd4275
-      /bigobj
-      )
-  else()
-    target_compile_options(torch PUBLIC
-      #    -std=c++14
-      -Wall
-      -Wextra
-      -Wno-unused-parameter
-      -Wno-missing-field-initializers
-      -Wno-write-strings
-      -Wno-unknown-pragmas
-      # Clang has an unfixed bug leading to spurious missing braces
-      # warnings, see https://bugs.llvm.org/show_bug.cgi?id=21629
-      -Wno-missing-braces
-      )
-
-    if(NOT APPLE)
-      target_compile_options(torch PRIVATE
-        # Considered to be flaky.  See the discussion at
-        # https://github.com/pytorch/pytorch/pull/9608
-        -Wno-maybe-uninitialized)
-    endif()
-
-  endif()
-
-  if (MSVC)
-  elseif (WERROR)
-    target_compile_options(torch PRIVATE -Werror -Wno-strict-overflow)
-  endif()
-
-=======
 torch_compile_options(torch)  # see cmake/public/utils.cmake
->>>>>>> 1a075209
 
 if (NOT INTERN_BUILD_MOBILE OR NOT BUILD_CAFFE2_MOBILE)
   if (NOT NO_API)
@@ -796,12 +736,6 @@
     ${TORCH_ROOT}/third_party/miniz-2.0.8)
 
 
-<<<<<<< HEAD
-  set_property(TARGET torch PROPERTY CXX_STANDARD 14)
-
-
-=======
->>>>>>> 1a075209
   install(DIRECTORY "${TORCH_SRC_DIR}/csrc"
     DESTINATION ${TORCH_INSTALL_INCLUDE_DIR}/torch
     FILES_MATCHING PATTERN "*.h")
