--- conflicted
+++ resolved
@@ -3,13 +3,8 @@
 from .pattern_utils import (
     register_fusion_pattern,
 )
-<<<<<<< HEAD
 from ..utils import _parent_name
-from .quantization_types import QuantizerCls
-=======
-from .utils import _parent_name
 from .quantization_types import QuantizerCls, NodePattern, Pattern
->>>>>>> a384c08b
 from ..fuser_method_mappings import get_fuser_method
 from ..fuser_method_mappings import get_fuser_method_new
 from abc import ABC, abstractmethod
