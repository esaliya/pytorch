from collections import namedtuple
from .observer import (HistogramObserver, MovingAverageMinMaxObserver,
                       PlaceholderObserver, default_debug_observer,
                       default_dynamic_quant_observer,
                       default_float_qparams_observer, default_observer,
                       default_per_channel_weight_observer,
                       default_placeholder_observer, default_weight_observer)
from .fake_quantize import (FakeQuantize, default_fake_quant,
                            default_per_channel_weight_fake_quant,
                            default_weight_fake_quant)
import torch
import torch.nn as nn

from typing import Union, Optional, Any

class QConfig(namedtuple('QConfig', ['activation', 'weight'])):
    """
    Describes how to quantize a layer or a part of the network by providing
    settings (observer classes) for activations and weights respectively.


    Note that QConfig needs to contain observer **classes** (like MinMaxObserver) or a callable that returns
    instances on invocation, not the concrete observer instances themselves.
    Quantization preparation function will instantiate observers multiple times for each of the layers.


    Observer classes have usually reasonable default arguments, but they can be overwritten with `with_args`
    method (that behaves like functools.partial):

      my_qconfig = QConfig(activation=MinMaxObserver.with_args(dtype=torch.qint8),
      weight=default_observer.with_args(dtype=torch.qint8))
    """
    def __new__(cls, activation, weight):
        # catch common mistakes
        if isinstance(activation, nn.Module) or isinstance(weight, nn.Module):
            raise ValueError("QConfig received observer instance, please pass observer class instead. " +
                             "Use MyObserver.with_args(x=1) to override arguments to constructor if needed")
        return super(QConfig, cls).__new__(cls, activation, weight)


default_qconfig = QConfig(activation=default_observer,
                          weight=default_weight_observer)

default_debug_qconfig = QConfig(weight=default_weight_observer,
                                activation=default_debug_observer)

default_per_channel_qconfig = QConfig(activation=default_observer,
                                      weight=default_per_channel_weight_observer)

class QConfigDynamic(namedtuple('QConfigDynamic', ['activation', 'weight'])):
    """
    Describes how to dynamically quantize a layer or a part of the network by providing
    settings (observer classes) for weights.

    It's like QConfig, but for dynamic quantization.

    Note that QConfigDynamic needs to contain observer **classes** (like MinMaxObserver) or a callable that returns
    instances on invocation, not the concrete observer instances themselves.
    Quantization function will instantiate observers multiple times for each of the layers.

    Observer classes have usually reasonable default arguments, but they can be overwritten with `with_args`
    method (that behaves like functools.partial):

      my_qconfig = QConfigDynamic(weight=default_observer.with_args(dtype=torch.qint8))
    """
    def __new__(cls, activation=torch.nn.Identity, weight=torch.nn.Identity):
        # catch common mistakes
        if isinstance(weight, nn.Module):
            raise ValueError("QConfigDynamic received observer instance, please pass observer class instead. " +
                             "Use MyObserver.with_args(x=1) to override arguments to constructor if needed")
        return super(QConfigDynamic, cls).__new__(cls, activation, weight)

<<<<<<< HEAD
float16_dynamic_qconfig = QConfigDynamic(activation=PlaceholderObserver.with_args(dtype=torch.float16),
=======
default_dynamic_qconfig = QConfigDynamic(activation=default_dynamic_quant_observer,
                                         weight=default_weight_observer)
float16_dynamic_qconfig = QConfigDynamic(activation=PlaceholderObserver.with_args(dtype=torch.float32),
>>>>>>> e66db151
                                         weight=PlaceholderObserver.with_args(dtype=torch.float16))
float16_static_qconfig = QConfigDynamic(activation=PlaceholderObserver.with_args(dtype=torch.float16),
                                        weight=PlaceholderObserver.with_args(dtype=torch.float16))
per_channel_dynamic_qconfig = QConfigDynamic(activation=default_dynamic_quant_observer,
                                             weight=default_per_channel_weight_observer)
default_dynamic_qconfig = per_channel_dynamic_qconfig
# TODO: this is weight only quant, change this to QConfigWeightOnly
# or remove the QConfigDynamic later
float_qparams_weight_only_qconfig = QConfigDynamic(
    activation=default_placeholder_observer,
    weight=default_float_qparams_observer)

default_qat_qconfig = QConfig(activation=default_fake_quant,
                              weight=default_weight_fake_quant)

default_weight_only_qconfig = QConfig(activation=torch.nn.Identity,
                                      weight=default_weight_fake_quant)
default_activation_only_qconfig = QConfig(activation=default_fake_quant,
                                          weight=torch.nn.Identity)

def get_default_qconfig(backend='fbgemm'):
    if backend == 'fbgemm':
        qconfig = QConfig(activation=HistogramObserver.with_args(reduce_range=True),
                          weight=default_per_channel_weight_observer)
    elif backend == 'qnnpack':
        qconfig = QConfig(activation=HistogramObserver.with_args(reduce_range=False),
                          weight=default_weight_observer)
    else:
        qconfig = default_qconfig
    return qconfig

def get_default_qat_qconfig(backend='fbgemm'):
    # Histogram observer is too slow for quantization aware training
    if backend == 'fbgemm':
        qconfig = QConfig(activation=FakeQuantize.with_args(observer=MovingAverageMinMaxObserver,
                                                            quant_min=0,
                                                            quant_max=255,
                                                            reduce_range=True),
                          weight=default_per_channel_weight_fake_quant)
    elif backend == 'qnnpack':
        qconfig = QConfig(activation=FakeQuantize.with_args(observer=MovingAverageMinMaxObserver,
                                                            quant_min=0,
                                                            quant_max=255,
                                                            reduce_range=False),
                          weight=default_weight_fake_quant)
    else:
        qconfig = default_qat_qconfig
    return qconfig

def assert_valid_qconfig(qconfig: Optional[Union[QConfig, QConfigDynamic]],
                         mod: torch.nn.Module) -> None:
    if qconfig is None:
        return
    is_conv_transpose_mod = (
        isinstance(mod, torch.nn.ConvTranspose1d) or
        isinstance(mod, torch.nn.ConvTranspose2d) or
        isinstance(mod, torch.nn.ConvTranspose3d))
    if is_conv_transpose_mod:
        example_observer = qconfig.weight()
        is_per_channel = (
            isinstance(example_observer, torch.quantization.PerChannelMinMaxObserver) or
            isinstance(example_observer, torch.quantization.MovingAveragePerChannelMinMaxObserver)
        )
        assert not is_per_channel, \
            'Per channel weight observer is not supported yet for ConvTranspose{n}d.'

QConfigAny = Union[QConfig,
                   QConfigDynamic, None]


def add_module_to_qconfig_obs_ctr(
        qconfig: QConfigAny,
        module: Union[nn.Module, None]) -> Any:
    r"""This is a helper function for use in quantization prepare that updates a qconfig so that
    the constructors stored in the qconfig will create observers on the same device that
    'module' is on. This is intended to be used when the qconfigs are propagated to each
    module in order to avoid potential device alignment issues.

    Args:
        qconfig: QConfig or QConfigDynamic with obs constructors stored in activation and weight
        module: module which the qconfig is related to

    Return:
        qconfig: configured so that obs constructors set to construct on the same device as module
    """

    if module is None or qconfig is None or qconfig._fields != ('activation', 'weight'):
        return qconfig

    def get_factory_kwargs_based_on_module_device():
        assert isinstance(module, torch.nn.Module)
        devices = {p.device for p in module.parameters()} | \
            {p.device for p in module.buffers()}
        device = next(iter(devices)) if len(devices) > 0 else None
        return None if device is None else {'device': device}

    def configure_constructor_to_put_obs_on_module_device(original_constructor):
        try:
            # check if constructor can accept factory_kwargs
            check = original_constructor.with_args(factory_kwargs=None)
            check()
            return original_constructor.with_callable_args(factory_kwargs=get_factory_kwargs_based_on_module_device)
        except AttributeError:  # qconfig doesn't have activation or weight
            return original_constructor
        except TypeError:  # the class doesn't accept factory_kwargs argument
            return original_constructor

    activation = configure_constructor_to_put_obs_on_module_device(qconfig.activation)
    weight = configure_constructor_to_put_obs_on_module_device(qconfig.weight)

    if isinstance(qconfig, QConfig):
        return QConfig(activation, weight)
    else:
        return QConfigDynamic(activation, weight)<|MERGE_RESOLUTION|>--- conflicted
+++ resolved
@@ -70,19 +70,14 @@
                              "Use MyObserver.with_args(x=1) to override arguments to constructor if needed")
         return super(QConfigDynamic, cls).__new__(cls, activation, weight)
 
-<<<<<<< HEAD
+default_dynamic_qconfig = QConfigDynamic(activation=default_dynamic_quant_observer,
+                                             weight=default_weight_observer)
 float16_dynamic_qconfig = QConfigDynamic(activation=PlaceholderObserver.with_args(dtype=torch.float16),
-=======
-default_dynamic_qconfig = QConfigDynamic(activation=default_dynamic_quant_observer,
-                                         weight=default_weight_observer)
-float16_dynamic_qconfig = QConfigDynamic(activation=PlaceholderObserver.with_args(dtype=torch.float32),
->>>>>>> e66db151
                                          weight=PlaceholderObserver.with_args(dtype=torch.float16))
 float16_static_qconfig = QConfigDynamic(activation=PlaceholderObserver.with_args(dtype=torch.float16),
                                         weight=PlaceholderObserver.with_args(dtype=torch.float16))
 per_channel_dynamic_qconfig = QConfigDynamic(activation=default_dynamic_quant_observer,
                                              weight=default_per_channel_weight_observer)
-default_dynamic_qconfig = per_channel_dynamic_qconfig
 # TODO: this is weight only quant, change this to QConfigWeightOnly
 # or remove the QConfigDynamic later
 float_qparams_weight_only_qconfig = QConfigDynamic(
@@ -96,6 +91,31 @@
                                       weight=default_weight_fake_quant)
 default_activation_only_qconfig = QConfig(activation=default_fake_quant,
                                           weight=torch.nn.Identity)
+
+def get_default_dynamic_qconfig(dtype, version=1):
+    if dtype not in [torch.qint8, torch.quint8, torch.float16]:
+        raise ValueError('dtype needs to be torch.qint8,uint8 or float16')
+    if version not in [0, 1]:
+        raise ValueError('Version needs to be 0 or 1')
+
+
+    if version == 0:
+        if dtype == torch.qint8:
+            return default_dynamic_qconfig
+        if dtype == torch.quint8:
+            return float_qparams_weight_only_qconfig
+        if dtype == torch.float16:
+            return float16_dynamic_qconfig
+
+    if version == 1:
+        if dtype == torch.qint8:
+            return per_channel_dynamic_qconfig
+        if dtype == torch.quint8:
+            return float_qparams_weight_only_qconfig
+        if dtype == torch.float16:
+            return float16_dynamic_qconfig
+
+
 
 def get_default_qconfig(backend='fbgemm'):
     if backend == 'fbgemm':
