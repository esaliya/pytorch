--- conflicted
+++ resolved
@@ -1,12 +1,8 @@
 import abc
 import cmath
 import collections.abc
-<<<<<<< HEAD
 import contextlib
 from typing import NoReturn, Callable, Sequence, List, Union, Optional, Type, Tuple, Any, Collection
-=======
-from typing import NoReturn, Callable, Sequence, List, Union, Optional, Type, Tuple, Any
->>>>>>> 3315c4b3
 
 import torch
 
@@ -34,14 +30,10 @@
         self.msg = msg
         self.id = id
 
-    @staticmethod
-    def id_to_itemstr(id: Tuple[Any, ...]) -> str:
-        return "".join(str([item]) for item in id)
-
     def to_error(self) -> Exception:
         msg = self.msg
         if self.id:
-            msg += f"\n\nThe failure occurred for item {self.id_to_itemstr(self.id)}"
+            msg += f"\n\nThe failure occurred for item {''.join(str([item]) for item in self.id)}"
         return self.type(msg)
 
 
@@ -306,13 +298,19 @@
         """Compares the inputs and returns an :class`ErrorMeta` in case they mismatch."""
 
     def extra_repr(self) -> Sequence[Union[str, Tuple[str, Any]]]:
+        """Returns extra information that will be included in the representation.
+
+        Should be overwritten by all subclasses that use additional options. The representation of the object will only
+        be surfaced in case we encounter an unexpected error and thus should help debug the issue. Can be a sequence of
+        key-value-pairs or attribute names.
+        """
         return []
 
     def __repr__(self) -> str:
         head = f"{type(self).__name__}("
         tail = ")"
         body = [
-            f"    {name}={value},"
+            f"    {name}={value!s},"
             for name, value in [
                 ("id", self.id),
                 ("actual", self.actual),
@@ -913,7 +911,6 @@
             dtype = torch.int64
         return actual.to(dtype), expected.to(dtype)
 
-<<<<<<< HEAD
     # TODO: remove this as soon as torch.isclose is supported on the XLA backend
     def _isclose_xla(
             self, actual: torch.Tensor, expected: torch.Tensor, *, rtol: float, atol: float, equal_nan: bool
@@ -940,8 +937,6 @@
 
         return matches
 
-=======
->>>>>>> 3315c4b3
     def extra_repr(self) -> Sequence[str]:
         return (
             "rtol",
@@ -1073,7 +1068,7 @@
             # what happened. If applicable, the exception should be expected in the future.
             except Exception as error:
                 raise RuntimeError(
-                    f"Originating a {pair_type.__name__}() at item {ErrorMeta.id_to_itemstr(id)} with\n\n"
+                    f"Originating a {pair_type.__name__}() at item {''.join(str([item]) for item in id)} with\n\n"
                     f"{type(actual).__name__}(): {actual}\n\n"
                     f"and\n\n"
                     f"{type(expected).__name__}(): {expected}\n\n"
