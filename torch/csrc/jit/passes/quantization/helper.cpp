#include <torch/csrc/jit/passes/quantization/helper.h>
#include <torch/csrc/jit/passes/graph_rewrite_helper.h>

namespace torch {
namespace jit {

using graph_rewrite_helper::getFuncName;

struct FuncArg {
  std::string func_name;
  int arg_index;
};

using AtenFuncArgs = std::vector<FuncArg>;
using CallFuncArgs = std::vector<FuncArg>;

// Lists of allowed quantizable operators
std::vector<std::string> _static_quantizable_call_funcs = {
    "conv2d",
    "linear",
    "batch_norm",
    "hardswish",
    "elu",
    "celu",
    "layer_norm",
    "group_norm",
    "instance_norm",
    "embedding_bag",
};

std::vector<std::string> _static_quantizable_aten_funcs = {
    "conv1d",
    "conv2d",
    "conv3d",
    "conv_transpose1d",
    "conv_transpose2d",
    "linear",
    "hardswish",
    "hardswish_",
    "elu",
    "elu_",
    "celu",
    "celu_",
    "batch_norm",
    "layer_norm",
    "group_norm",
    "instance_norm",
    "embedding_bag",
};

std::vector<std::string> _dynamic_quantizable_call_funcs = {
    "linear",
};

std::vector<std::string> _dynamic_quantizable_aten_funcs = {
    "linear",
};

std::vector<std::string> _static_weight_only_quant_aten_funcs = {
    "embedding_bag",
};
std::vector<std::string> _static_weight_only_quant_call_funcs = {
    "embedding_bag",
};

// These are the prim::CallFunctions that doesn't require observation and
// have a single input Tensor
// example: `prim::CallFunction(%dropout, %input_tensor, ...)
// so we propagate observed property from %input_tensor to the
// output of the `prim::CallFunction`
// Also these ops doesn't do computation on the value of Tensor, the
// operation only depends on the shape of the Tensor
std::vector<std::string> _single_input_general_shape_call_funcs = {
    "_max_pool1d",
    "_max_pool2d",
    "_max_pool3d",
    "dropout",
    "relu",
};

// Similar to prim::CallFunctions, there are aten ops that doesn't
// require observation and have a single input Tensor
// Also these ops doesn't do computation on the value of Tensor, the
// operation only depends on the shape of the Tensor
// e.g. `aten::flatten(%input_tensor, ...)`
std::vector<std::string> _single_input_general_shape_aten_funcs = {
    "max_pool1d",
    "max_pool2d",
    "max_pool3d",
    "flatten",
    "max",
    "min",
    "dropout",
    "reshape",
    // Non-inplace resize is deprecated
    "resize_",
    "chunk",
    "view",
    "transpose",
    "contiguous",
    "permute",
    "repeat",
    "repeat_interleave",
    "relu",
    "relu_",
    "squeeze",
    "squeeze_",
    "unsqueeze",
    "unsqueeze_",
    "detach",
    "detach_",
    "stack",
    "__getitem__",
};

// Theses are prim::CallFunctions for ops that doesn't require observation and
// have a single input Tensor
// Also these ops do computation on the value of Tensor
// TODO: [Need verify] looks like we can quantize simple functionals that just
// call into aten functions
std::vector<std::string> _single_input_general_value_call_funcs = {
    "avg_pool1d",
    "avg_pool2d",
    "avg_pool3d",
    "adaptive_avg_pool1d",
    "adaptive_avg_pool2d",
    "adaptive_avg_pool3d",
    "interpolate",
    "upsample",
    "upsample_bilinear",
    "upsample_nearest",
    "hardtanh",
    "leaky_relu",
};

// Theses are aten functions for ops that doesn't require observation and
// have a single input Tensor
// Also these ops do computation on the value of Tensor
// e.g. `aten::avg_pool2d(%input_tensor, ...)`
std::vector<std::string> _single_input_general_value_aten_funcs = {
    "avg_pool1d",
    "avg_pool2d",
    "avg_pool3d",
    "adaptive_avg_pool1d",
    "adaptive_avg_pool2d",
    "adaptive_avg_pool3d",
    "mean",
    "upsample_nearest1d",
    "upsample_nearest2d",
    "upsample_nearest3d",
    "upsample_linear1d",
    "upsample_bilinear2d",
    "upsample_trilinear3d",
    "upsample_bicubic2d",
    "clamp",
    // "clamp_",  // Enable when quantized `clamp_` is ready
    "hardtanh",
    "hardtanh_",
    "leaky_relu",
    "leaky_relu_",
};

std::vector<std::string> _clamp_funcs = {
    "hardtanh",
    "hardtanh_",
    "clamp",
    // "clamp_",  // Enable when quantized `clamp_` is ready
};

const float _asym_scale = 1.0f / 256.0f;
const int _asym_zero_point = 0;
const float _sym_scale = 2.0f / 256.0f;
const int _sym_zero_point = 128;
// quantization parameters for ops with range 0 to 1
// for example: aten/src/ATen/native/quantized/cpu/qsigmoid.cpp
std::tuple<c10::QScheme, QParamVector> _per_tensor_asym_qparam =
    std::make_tuple(
        c10::kPerTensorAffine,
        QParamVector({std::make_pair(".scale", IValue(_asym_scale)),
                      std::make_pair(".zero_point", IValue(_asym_zero_point)),
                      std::make_pair(".scalar_type", IValue(c10::kQUInt8))}));

// quantization parrameters for ops with range -1 to 1
// for example: aten/src/ATen/native/quantized/cpu/qtanh.cpp
std::tuple<c10::QScheme, QParamVector> _per_tensor_sym_qparam = std::make_tuple(
    c10::kPerTensorAffine,
    QParamVector({std::make_pair(".scale", IValue(_sym_scale)),
                  std::make_pair(".zero_point", IValue(_sym_zero_point)),
                  std::make_pair(".scalar_type", IValue(c10::kQUInt8))}));

// Map from aten op symbol to the quantization parameters
// for the ops with fixed quantization parameters
std::unordered_map<NodeKind, std::tuple<c10::QScheme, QParamVector>>
    _fixed_qparams_map = {
        {Symbol::aten("hardsigmoid"), _per_tensor_asym_qparam},
        {Symbol::aten("hardsigmoid_"), _per_tensor_asym_qparam},
        {Symbol::aten("sigmoid"), _per_tensor_asym_qparam},
        {Symbol::aten("sigmoid_"), _per_tensor_asym_qparam},
        {Symbol::aten("tanh"), _per_tensor_sym_qparam},
        {Symbol::aten("tanh_"), _per_tensor_sym_qparam},
};

// Special checks for ops that do not require observers for all input tensors.
// For each operator in this list observers are inserted for the input based
// on the index specified.
AtenFuncArgs _observe_inputs_aten_func = {};
CallFuncArgs _observe_inputs_call_func = {{"batch_norm", 1}};

// Aten functions for getting tensor information
std::vector<std::string> _tensor_info_funcs = {"size", "len", "dim", "numel"};

// Aten functions whose output will be quantized or not quantized depending
// on input tensor
std::vector<std::string> _propagate_quant_single_input_ops = {"cat"};

// Rules are slightly different for binary ops like `aten::add`, for these ops,
// if both of the inputs are Tensor, we'll quantize the output only if both of
// the inputs are quantized
// if the second input is a Scalar, we'll only look at the first input to decide
// if we need to quantize the output
std::vector<std::string> _propagate_quant_binary_ops = {"add",
                                                        "add_",
                                                        "mul",
                                                        "mul_"};

// Check if `use` is an aten function of name `func_name` and if value
// `v` is the nth argument (if provided) of the function.
bool matchAtenFuncToUse(
    const Use& use,
    const std::string& func_name,
    c10::optional<int> n) {
  Node* node = use.user;
  return node->kind() == Symbol::aten(func_name) &&
      (!n.has_value() || n.value() == use.offset);
}

bool matchCallFuncToUse(
    const Use& use,
    const std::string& func_name,
    c10::optional<int> n) {
  Node* node = use.user;
  return node->kind() == prim::CallFunction &&
      getFuncName(node->inputs()[0]) == func_name &&
      (!n.has_value() || n.value() == use.offset);
}

// Check any use of `v` matches the aten function call
// or CallFunction patterns
bool matchArgPattern(
    Value* v,
    const AtenFuncArgs& aten_func_args,
    const CallFuncArgs& call_func_args) {
  for (const Use& u : v->uses()) {
    for (const auto& func_arg : aten_func_args) {
      if (matchAtenFuncToUse(u, func_arg.func_name, func_arg.arg_index)) {
        return true;
      }
    }

    for (const auto& func_arg : call_func_args) {
      if (matchCallFuncToUse(u, func_arg.func_name, func_arg.arg_index)) {
        return true;
      }
    }
  }
  return false;
}

// TODO add other op signatures.
bool isWeight(Value* v) {
  bool result = matchArgPattern(
      v,
      // ate::embedding_bag(%weight, %input, %offsets, %scale_grad_by_freq,
      // %mode_enum, %sparse, %per_sample_weights, %include_last_offset)
      AtenFuncArgs({{"conv1d", 1},
                    {"conv2d", 1},
                    {"conv3d", 1},
                    {"conv_transpose1d", 1},
                    {"conv_transpose2d", 1},
                    {"linear", 1},
                    {"embedding_bag", 0}}),
      // embedding_bag - prim::CallFunction(%func, %input.1, %weight,
      // %offsets.1, %max_norm, %norm_type, %scale_grad_by_freq, %mode, %sparse,
      // %per_sample_weights.1, %include_last_offset)
      CallFuncArgs({{"linear", 2}, {"embedding_bag", 2}}));
  return result;
}

bool isBiasOfConvOrLinear(Value* v) {
  bool result = matchArgPattern(
      v,
      AtenFuncArgs({{"conv1d", 2},
                    {"conv2d", 2},
                    {"conv3d", 2},
                    {"conv_transpose1d", 2},
                    {"conv_transpose2d", 2},
                    {"linear", 2}}),
      CallFuncArgs({{"linear", 3}}));
  return result;
}

bool isEmbeddingBagNonInput(Value* v) {
  bool result = matchArgPattern(
      v,
      AtenFuncArgs({{"embedding_bag", 2}, {"embedding_bag", 6}}),
      CallFuncArgs({}));
  return result;
}

c10::optional<Use> getClampScalarInputUse(Value* v) {
  for (const auto& use : v->uses()) {
    for (const auto& aten_func : _clamp_funcs) {
      if (matchAtenFuncToUse(use, aten_func, 1) ||
          matchAtenFuncToUse(use, aten_func, 2)) {
        return use;
      }
    }
  }
  return c10::nullopt;
}

std::vector<Value*> getPassThroughInputs(Value* v) {
  Node* n = v->node();
  if (isSingleInputGeneralCallFunction(n)) {
    return {n->input(1)};
  } else if (
      isSingleInputGeneralAtenFunction(n) ||
      (n->kind() == Symbol::aten("sort") && v->offset() == 0)) {
    return {n->input(0)};
  } else if (n->kind() == prim::If && n->outputs().size() == 1) {
    std::vector<Value*> inputs;
    for (Block* subblock : n->blocks()) {
      if (alwaysRaisesException(subblock)) {
        continue;
      }
      auto* output = subblock->outputs()[0];
      inputs.push_back(output);
    }
    return inputs;
  } else if (n->kind() == prim::ListUnpack || n->kind() == prim::TupleUnpack) {
    // only propagate dequantize for Tensor
    if (v->type()->isSubtypeOf(TensorType::get())) {
      return {n->input(0)};
    } else {
      return {};
    }
  } else if (
      n->kind() == prim::ListConstruct &&
      v->type()->isSubtypeOf(ListType::ofTensors())) {
    std::vector<Value*> inputs;
    for (auto* v : n->inputs()) {
      inputs.push_back(v);
    }
    return inputs;
  } else if (n->kind() == prim::TupleConstruct) {
    std::vector<Value*> inputs;
    for (auto* input : n->inputs()) {
      if (input->type()->isSubtypeOf(TensorType::get())) {
        inputs.push_back(input);
      }
    }
    return inputs;
  } else if (n->kind() == Symbol::aten("append")) {
    std::vector<Value*> inputs;
    for (auto* input : n->inputs()) {
      inputs.push_back(input);
    }
    return inputs;
  }

  return {};
}

std::vector<NodeKind> toAtenSymbol(const std::vector<std::string>& func_names) {
  std::vector<NodeKind> symbols;
  std::transform(
      func_names.begin(),
      func_names.end(),
      std::back_inserter(symbols),
      Symbol::aten);
  return symbols;
}

bool isAtenFunc(Node* n, const std::vector<NodeKind>& aten_funcs) {
  return std::find(aten_funcs.begin(), aten_funcs.end(), n->kind()) !=
      aten_funcs.end();
}

bool isAtenFunc(Node* n, const std::vector<std::string>& aten_funcs) {
  const auto& symbols = toAtenSymbol(aten_funcs);
  return isAtenFunc(n, symbols);
}

// TODO: factor out isCallFunc
bool isFunctionNode(
    Node* n,
    const std::vector<std::string>& call_funcs,
    const std::vector<std::string>& aten_funcs) {
  bool is_func_node = isAtenFunc(n, aten_funcs);
  if (n->kind() == prim::CallFunction) {
    auto func_name = getFuncName(n->inputs()[0]);
    is_func_node |=
        std::find(call_funcs.begin(), call_funcs.end(), func_name) !=
        call_funcs.end();
  }
  return is_func_node;
}

bool isSingleInputGeneralShapeAtenFunction(Node* n) {
  return isAtenFunc(n, _single_input_general_shape_aten_funcs);
}

bool isSingleInputGeneralValueAtenFunction(Node* n) {
  return isAtenFunc(n, _single_input_general_value_aten_funcs) ||
      isBinaryOpWithScalarInput(n);
}

bool isSingleInputGeneralCallFunction(Node* n) {
  static std::vector<std::string> single_input_general_call_funcs;
  std::copy(
      _single_input_general_shape_call_funcs.begin(),
      _single_input_general_shape_call_funcs.end(),
      std::back_inserter(single_input_general_call_funcs));
  std::copy(
      _single_input_general_value_call_funcs.begin(),
      _single_input_general_value_call_funcs.end(),
      std::back_inserter(single_input_general_call_funcs));
  return isFunctionNode(
      n,
      /* call_funcs = */ single_input_general_call_funcs,
      /* aten_funcs = */ {});
}

bool isSingleInputGeneralAtenFunction(Node* n) {
  static std::vector<NodeKind> fixed_qparams_aten_funcs;
  std::transform(
      _fixed_qparams_map.begin(),
      _fixed_qparams_map.end(),
      std::back_inserter(fixed_qparams_aten_funcs),
      [](auto pair) { return pair.first; });

  return isSingleInputGeneralValueAtenFunction(n) ||
      isSingleInputGeneralShapeAtenFunction(n) ||
      isAtenFunc(n, fixed_qparams_aten_funcs);
}

bool isClamp(Node* n) {
  return isAtenFunc(n, _clamp_funcs);
}

bool isTensorInfoNode(Node* n) {
  return isAtenFunc(n, _tensor_info_funcs);
}

bool isPropagateQuantSingleInputOp(Node* n) {
  return isAtenFunc(n, _propagate_quant_single_input_ops);
}

bool isPropagateQuantBinaryOp(Node* n) {
  return isAtenFunc(n, _propagate_quant_binary_ops);
}

bool isPropagateQuantOp(Node* n) {
  return isPropagateQuantSingleInputOp(n) || isPropagateQuantBinaryOp(n);
}

bool isBinaryOpWithScalarInput(Node* n) {
  return isPropagateQuantBinaryOp(n) && isScalar(n->input(1));
}

c10::optional<std::tuple<c10::QScheme, QParamVector>> getFixedQParams(Node* n) {
  static std::vector<NodeKind> fixed_qparam_funcs;
  std::transform(
      _fixed_qparams_map.begin(),
      _fixed_qparams_map.end(),
      std::back_inserter(fixed_qparam_funcs),
      [](const auto& pair) { return pair.first; });
  if (isAtenFunc(n, fixed_qparam_funcs)) {
    return _fixed_qparams_map.at(n->kind());
  }
  return c10::nullopt;
}

bool userDefinedCallFunction(Node* n) {
  return n->kind() == prim::CallFunction &&
      !isSingleInputGeneralCallFunction(n) &&
      !isFunctionNode(n, _static_quantizable_call_funcs, {});
}

bool isWeightOnlyStaticQuantOp(Node* n) {
  return isFunctionNode(
      n,
      _static_weight_only_quant_call_funcs,
      _static_weight_only_quant_aten_funcs);
}

bool nodeQuantizable(Node* n, QuantType quant_type) {
  bool is_dynamic = quant_type == QuantType::DYNAMIC;
  return isFunctionNode(
      n,
      /* call_funcs = */
      is_dynamic ? _dynamic_quantizable_call_funcs
                 : _static_quantizable_call_funcs,
      /* aten_funcs = */
      is_dynamic ? _dynamic_quantizable_aten_funcs
                 : _static_quantizable_aten_funcs);
}

bool useQuantizable(const Use& use, QuantType quant_type) {
  if (quant_type == QuantType::STATIC) {
    for (const auto& func_input : _observe_inputs_aten_func) {
      if (matchAtenFuncToUse(use, func_input.func_name, c10::nullopt)) {
        return use.offset == func_input.arg_index;
      }
    }

    for (const auto& func_input : _observe_inputs_call_func) {
      if (matchCallFuncToUse(use, func_input.func_name, c10::nullopt)) {
        return use.offset == func_input.arg_index;
      }
    }
  }

  return nodeQuantizable(use.user, quant_type);
}

std::shared_ptr<Graph> getCallFunctionGraph(Node* n) {
  auto* func_node = n->input(0)->node();
  auto func = func_node->output()->type()->expect<FunctionType>()->function();
  TORCH_CHECK(
      func->isGraphFunction(), "Quantization only works for graph function");
  return func->graph();
}

// Block helper functions
bool alwaysRaisesException(Block* block) {
  for (Node* n : block->nodes()) {
    if (n->kind() == prim::RaiseException) {
      return true;
    }
    if (n->kind() == prim::If) {
      bool exception = true;
      for (Block* b : n->blocks()) {
        exception &= alwaysRaisesException(b);
      }
      if (exception) {
        return true;
      }
    }
  }
  return false;
}

// Check if a value in the graph is a Scalar value
bool isScalar(Value* v) {
  auto iv = toIValue(v);
  return v->type()->isSubtypeOf(NumberType::get()) ||
      (v->type()->isSubtypeOf(TensorType::get()) && iv && iv->isTensor() &&
       iv->toTensor().dim() == 0);
}

// =================== Graph/Module analysis helper functions ============
// Check if value is the input of the graph
bool hitGraphInput(Value* value) {
  Graph* graph = value->owningGraph();
  const auto& inputs = graph->inputs();
  return std::find(inputs.begin(), inputs.end(), value) != inputs.end();
}

// Get the module access path for a Value representing a module instance
// by tracing back the GetAttr nodes and recording all the attribute
// names along the way.
// Assuming 'self.sub.basic_block.conv1',
// Input1: Value instance of conv1
// Input2: Value instance of self
// Output: ['sub', 'basic_block', 'conv1']
std::vector<std::string> getModuleAccessPath(Value* instance, Value* self) {
  std::vector<std::string> path;
  // Iterator to traverse back the GetAttr calls
  Value* iter = instance;
  // trace back the instance to recover the path of the submodule
  while (!hitGraphInput(iter) && iter->node()->kind() == prim::GetAttr) {
    Node* get_attr = iter->node();
    // record the name of GetAttr
    path.push_back(get_attr->s(attr::name));
    // trace back the chain of GetAttr
    iter = get_attr->inputs()[0];
  }
  TORCH_CHECK(
      iter == self,
      "Can't handle the access pattern of GetAttr "
      " in getModuleAccessPath, traced back to:",
      iter->debugName(),
      " which is not self:",
      self->debugName());
  std::reverse(path.begin(), path.end());
  return path;
}

// Assuming self.foo.bar.conv1,
// Input1: Module instance of self
// Input2: ['foo', 'bar', 'conv1']
// Output: Module instance of conv1
Module findChildModule(
    const Module& module,
    const std::vector<std::string>& path) {
  Module m = module;
  for (const auto& p : path) {
    m = m.attr(p).toModule();
  }
  return m;
}

Module getInvokedModule(Module& module, Node* n, Value* self) {
  auto* instance = n->inputs()[0];
  auto path = getModuleAccessPath(instance, self);
  return findChildModule(module, path);
}

c10::optional<Module> getInvokedModuleOpt(
    const Module& module,
    Node* n,
    Value* self) {
  auto* instance = n->inputs()[0];
  auto path = getModuleAccessPath(instance, self);
  Module m = module;
  for (const auto& p : path) {
    if (m.attr(p).isModule()) {
      m = m.attr(p).toModule();
    } else {
      return c10::nullopt;
    }
  }
  return m;
}

// ==================== filter functions for matches ==============
bool is_int_constant(
    const Match& match,
    const std::unordered_map<std::string, Value*>& vmap,
    const std::string& vname,
    int value) {
  const auto& match_vmap = match.values_map;
  auto v = toIValue(match_vmap.at(vmap.at(vname)));
  return v && v->isInt() && v->toInt() == value;
}

bool is_functional(
    const Match& match,
    const std::unordered_map<std::string, Value*>& vmap,
    const std::string& vname,
    const std::string& functional) {
  const auto& match_vmap = match.values_map;
  Value* v = match_vmap.at(vmap.at(vname));
  return v->type()->cast<FunctionType>() && getFuncName(v) == functional;
}

std::string removeTorchMangle(const std::string& orig_name) {
  static std::regex mangle_re("\\.___torch_mangle_\\d+");
  auto qualified_name = std::regex_replace(orig_name, mangle_re, "");
  return qualified_name;
}

c10::optional<std::string> getModuleName(Value* value) {
  auto type = value->type()->cast<ClassType>();
  if (type && type->name()) {
    return removeTorchMangle(type->name()->qualifiedName());
  }
  return c10::nullopt;
}

bool is_module(
    const Match& match,
    const std::unordered_map<std::string, Value*>& vmap,
    const std::string& vname,
    const std::string& module_qualified_name) {
  const auto& match_vmap = match.values_map;
  Value* v = match_vmap.at(vmap.at(vname));
  auto module_name = getModuleName(v);
  if (module_name.has_value()) {
    return module_name.value() == module_qualified_name;
  }
  return false;
};

bool aten_add_alpha_is_one(
    const Match& match,
    const std::unordered_map<std::string, Value*>& vmap) {
  return is_int_constant(match, vmap, "alpha", 1);
}

bool is_functional_relu(
    const Match& match,
    const std::unordered_map<std::string, Value*>& vmap) {
  return is_functional(match, vmap, "relu", "relu");
}

bool is_relu_module(
    const Match& match,
    const std::unordered_map<std::string, Value*>& vmap) {
  return is_module(
      match, vmap, "relu", "__torch__.torch.nn.modules.activation.ReLU");
}

bool is_functional_linear(
    const Match& match,
    const std::unordered_map<std::string, Value*>& vmap) {
  return is_functional(match, vmap, "linear", "linear");
}

bool is_linear_module(
    const Match& match,
    const std::unordered_map<std::string, Value*>& vmap) {
  return is_module(
      match, vmap, "linear", "__torch__.torch.nn.modules.linear.Linear");
}

bool is_conv1d_module(
    const Match& match,
    const std::unordered_map<std::string, Value*>& vmap) {
  return is_module(
      match, vmap, "conv", "__torch__.torch.nn.modules.conv.Conv1d");
}

bool is_conv2d_module(
    const Match& match,
    const std::unordered_map<std::string, Value*>& vmap) {
  return is_module(
      match, vmap, "conv", "__torch__.torch.nn.modules.conv.Conv2d");
}

bool is_conv3d_module(
    const Match& match,
    const std::unordered_map<std::string, Value*>& vmap) {
  return is_module(
      match, vmap, "conv", "__torch__.torch.nn.modules.conv.Conv3d");
}

<<<<<<< HEAD

bool is_batchnorm1d_module(
    const Match& match,
    const std::unordered_map<std::string, Value*>& vmap) {
  return is_module(
      match,
      vmap,
      "batchnorm",
      "__torch__.torch.nn.modules.batchnorm.BatchNorm1d");
=======
bool is_conv_transpose1d_module(
    const Match& match,
    const std::unordered_map<std::string, Value*>& vmap) {
  return is_module(
      match, vmap, "conv", "__torch__.torch.nn.modules.conv.ConvTranspose1d");
}

bool is_conv_transpose2d_module(
    const Match& match,
    const std::unordered_map<std::string, Value*>& vmap) {
  return is_module(
      match, vmap, "conv", "__torch__.torch.nn.modules.conv.ConvTranspose2d");
>>>>>>> dbda129a
}

bool is_batchnorm2d_module(
    const Match& match,
    const std::unordered_map<std::string, Value*>& vmap) {
  return is_module(
      match,
      vmap,
      "batchnorm",
      "__torch__.torch.nn.modules.batchnorm.BatchNorm2d");
}

bool is_batchnorm3d_module(
    const Match& match,
    const std::unordered_map<std::string, Value*>& vmap) {
  return is_module(
      match,
      vmap,
      "batchnorm",
      "__torch__.torch.nn.modules.batchnorm.BatchNorm3d");
}

} // namespace jit
} // namespace torch<|MERGE_RESOLUTION|>--- conflicted
+++ resolved
@@ -736,7 +736,19 @@
       match, vmap, "conv", "__torch__.torch.nn.modules.conv.Conv3d");
 }
 
-<<<<<<< HEAD
+bool is_conv_transpose1d_module(
+    const Match& match,
+    const std::unordered_map<std::string, Value*>& vmap) {
+  return is_module(
+      match, vmap, "conv", "__torch__.torch.nn.modules.conv.ConvTranspose1d");
+}
+
+bool is_conv_transpose2d_module(
+    const Match& match,
+    const std::unordered_map<std::string, Value*>& vmap) {
+  return is_module(
+      match, vmap, "conv", "__torch__.torch.nn.modules.conv.ConvTranspose2d");
+}
 
 bool is_batchnorm1d_module(
     const Match& match,
@@ -746,20 +758,6 @@
       vmap,
       "batchnorm",
       "__torch__.torch.nn.modules.batchnorm.BatchNorm1d");
-=======
-bool is_conv_transpose1d_module(
-    const Match& match,
-    const std::unordered_map<std::string, Value*>& vmap) {
-  return is_module(
-      match, vmap, "conv", "__torch__.torch.nn.modules.conv.ConvTranspose1d");
-}
-
-bool is_conv_transpose2d_module(
-    const Match& match,
-    const std::unordered_map<std::string, Value*>& vmap) {
-  return is_module(
-      match, vmap, "conv", "__torch__.torch.nn.modules.conv.ConvTranspose2d");
->>>>>>> dbda129a
 }
 
 bool is_batchnorm2d_module(
