--- conflicted
+++ resolved
@@ -42,11 +42,7 @@
         "full_out_0_4",
         "aten::full.out(int[] size, Scalar fill_value, *, Tensor(a!) out) -> Tensor(a!)"}}}});
 
-<<<<<<< HEAD
-inline std::unordered_map<std::string, std::vector<UpgraderEntry>>
-=======
 const std::unordered_map<std::string, std::vector<UpgraderEntry>>&
->>>>>>> d71b8e1a
 get_operator_version_map() {
   return operatorVersionMap;
 }
