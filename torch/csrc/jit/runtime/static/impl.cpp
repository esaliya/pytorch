--- conflicted
+++ resolved
@@ -173,413 +173,6 @@
   return db.mayContainAlias(valueVecFromFastSet(a), valueVecFromFastSet(b));
 }
 
-<<<<<<< HEAD
-//  Map each value to all values that are alive at the same time.
-using LivenessMap = FastMap<const Value*, FastSet<const Value*>>;
-
-template <typename Map>
-std::string dumpMapFromValuesToListsOrSetsOfOtherValues(const Map& map) {
-  std::ostringstream oss;
-  oss << "{";
-  for (const auto& p : map) {
-    oss << "{%" << p.first->debugName() << ": {";
-    for (const auto* val : p.second) {
-      oss << "%" << val->debugName() << ", ";
-    }
-    oss << "}},\n";
-  }
-  oss << "}";
-  return oss.str();
-}
-
-std::string dumpLivenessMap(const LivenessMap& liveness_map) {
-  return dumpMapFromValuesToListsOrSetsOfOtherValues(liveness_map);
-};
-
-//  The algorithm does a traversal of the execution graph
-//  while keeping track of the live values.
-LivenessMap GetLivenessMap(
-    const std::shared_ptr<torch::jit::Graph>& graph,
-    const ValueGroup& value_group,
-    AliasDb& db) {
-  // map a Value to a set of Values that overlap live-ranges with the Value's
-  FastMap<const Value*, FastSet<const Value*>> liveness_map;
-
-  // map Values to its creation order in graph (Note: only traverse top-level
-  // nodes such that nodes under control-flows are represented by top-level
-  // block nodes)
-  std::vector<const Value*> values_in_creation_order;
-  FastMap<const Value*, size_t> values_to_idx_in_creation_order;
-  for (const auto* node : graph->nodes()) {
-    values_to_idx_in_creation_order.reserve(
-        values_to_idx_in_creation_order.size() + node->outputs().size());
-    for (const auto* v : node->outputs()) {
-      values_to_idx_in_creation_order.emplace(
-          v, values_in_creation_order.size());
-      values_in_creation_order.emplace_back(v);
-    }
-  }
-
-  // presence of a Value in live_values_use_chain means the Value alive
-  // Value mapped to set of Nodes that may use the Value (i.e., use-chain of
-  // Value)
-  FastMap<const Value*, FastSet<const Node*>> live_values_use_chain;
-  // Node mapped to set of Values that the Node may use (i.e., def-chain of node
-  // inputs)
-  FastMap<const Node*, FastSet<const Value*>> live_nodes_def_chain;
-
-  // add v to the current liveness_map
-  std::function<void(const Value* v)> add_live_value_fn = [&](const Value* v) {
-    if (liveness_map.count(v)) {
-      return;
-    }
-
-    auto& v_live_set = liveness_map[v] = {};
-
-    v_live_set.reserve(live_values_use_chain.size());
-    for (const auto& live_v : live_values_use_chain) {
-      v_live_set.insert(live_v.first);
-      liveness_map[live_v.first].insert(v);
-    }
-
-    // only add values to the live set if they
-    // have deps, otherwise they die immediately
-    if (v->uses().size()) {
-      live_values_use_chain[v] = FastSet<const Node*>(v->uses().size());
-      // record the relationship between v (Value) and its uses (Node)
-      for (const auto& u : v->uses()) {
-        const auto* node = u.user;
-        live_values_use_chain[v].insert(node);
-        live_nodes_def_chain[node].insert(v);
-      }
-    }
-
-    // FIXME(penguin): the following alias refinement seems to assume
-    // that `v` refers to a new  tensor created by the node that defines
-    // v, thus other Values "before" the node that defines `v` cannot
-    // possibly be aliased to `v`.
-    // TODO(penguin): Is it a limitation of TS alias analysis
-    // so that we need to do such refinement? If so, better improve
-    // alias analysis so that we dont need this special handling here
-    //
-    // Refine aliases of v by include only those created after v
-    std::vector<const Value*> refined_aliases;
-    auto idx = values_to_idx_in_creation_order[v];
-    for (; idx < values_in_creation_order.size(); ++idx) {
-      auto* alias_v = values_in_creation_order[idx];
-      if (mayContainAlias(db, v, alias_v)) {
-        refined_aliases.emplace_back(alias_v);
-      }
-    }
-    // for all the values in the alias set,
-    // we set them "alive"
-    for (auto* aliased_v : refined_aliases) {
-      GRAPH_DEBUG(
-          "aliased_v: %",
-          aliased_v->debugName(),
-          " (for %",
-          v->debugName(),
-          ")");
-      add_live_value_fn(aliased_v);
-    }
-  };
-
-  auto remove_dead_values = [&](const Node* node) {
-    auto find = live_nodes_def_chain.find(node);
-    if (find != live_nodes_def_chain.end()) {
-      for (const auto* v : find->second) {
-        live_values_use_chain[v].erase(node);
-        if (!live_values_use_chain[v].size()) {
-          // v is now dead
-          GRAPH_DEBUG(
-              "%",
-              v->debugName(),
-              " is now dead after ",
-              node->output(0)->debugName())
-          live_values_use_chain.erase(v);
-        }
-      }
-    }
-  };
-
-  for (const auto* node : graph->nodes()) {
-    for (const auto* v : node->outputs()) {
-      if (!value_group.isAlwaysAlive(v)) {
-        add_live_value_fn(v);
-      }
-    }
-
-    remove_dead_values(node);
-  }
-  GRAPH_DEBUG("LivenessMap: ", dumpLivenessMap(liveness_map));
-
-  for (const auto& v : live_values_use_chain) {
-    TORCH_CHECK(
-        value_group.isAlwaysAlive(v.first),
-        v.first->debugName(),
-        "is not in the value_group.isAlwaysAlive group");
-  }
-
-  auto insert_all_pairs_in_liveness_map =
-      [&](at::ArrayRef<const Value*> values) {
-        for (size_t i = 0; !values.empty() && i < values.size() - 1; ++i) {
-          auto value_it = liveness_map.find(values[i]);
-          if (value_it == liveness_map.end()) {
-            continue;
-          }
-          for (size_t j = i + 1; j < values.size(); ++j) {
-            auto value2_it = liveness_map.find(values[j]);
-            if (value2_it != liveness_map.end()) {
-              value_it->second.insert(values[j]);
-              value2_it->second.insert(values[i]);
-            }
-          }
-        }
-      };
-
-  for (const auto* node : graph->nodes()) {
-    auto inputs = node->inputs();
-    auto outputs = node->outputs();
-    for (const auto* input : inputs) {
-      for (const auto* output : outputs) {
-        auto input_it = liveness_map.find(input);
-        if (input_it == liveness_map.end()) {
-          continue;
-        }
-        auto output_it = liveness_map.find(output);
-        if (output_it == liveness_map.end()) {
-          continue;
-        }
-        input_it->second.insert(output);
-        output_it->second.insert(input);
-      }
-    }
-
-    // All inputs should be alive at the same time.
-    insert_all_pairs_in_liveness_map(inputs);
-
-    // All outputs should be alive at the same time.
-    insert_all_pairs_in_liveness_map(outputs);
-  };
-
-  // Hacky fixup for aliases: if a value is live, everything it may
-  // alias is live.
-  for (auto* v : values_in_creation_order) {
-    for (auto* v2 : values_in_creation_order) {
-      if (mayContainAlias(db, v, v2)) {
-        // Add v2 to liveness map for v and also for everything in
-        // liveness_map[v].
-        auto it = liveness_map.find(v);
-        if (it != liveness_map.end()) {
-          it->second.insert(v2);
-          for (auto* live_with_v : it->second) {
-            liveness_map[live_with_v].insert(v2);
-          }
-        }
-      }
-    }
-  }
-  GRAPH_DEBUG("LivenessMap: ", dumpLivenessMap(liveness_map));
-
-  return liveness_map;
-};
-
-// Collect the set of Values that are candidates for memory planning:
-//   - Values that are used in in-place operators (i.e., _out variants), and
-//   - excluding those that are either inputs or outputs of
-//     non in-place operators
-//
-// Returns
-//   first: Values that are candidates for memory planning
-//   second: A deterministc order of all values
-std::pair<std::vector<const Value*>, std::vector<const Value*>>
-GetMemoryPlanningCandidates(
-    const std::shared_ptr<torch::jit::Graph>& graph,
-    const FastMap<Node*, bool>& node_has_out_variant) {
-  // for determinism
-  FastSet<const Value*> seen_values;
-  std::vector<const Value*> all_values;
-  FastSet<const Value*> can_reuse;
-  // values used by unsupported ops (as either inputs or outputs)
-  // these need to be removed from "can_reuse" after analyzing all nodes
-  FastSet<const Value*> cannot_reuse;
-  for (auto* n : graph->nodes()) {
-    bool can_reuse_inputs_outputs =
-        canReuseInputsOutputs(n, node_has_out_variant);
-    for (const auto* v : n->inputs()) {
-      if (!seen_values.count(v)) {
-        all_values.emplace_back(v);
-        seen_values.insert(v);
-      }
-      if (can_reuse_inputs_outputs) {
-        can_reuse.insert(v);
-      } else {
-        cannot_reuse.insert(v);
-      }
-    }
-    for (const auto* v : n->outputs()) {
-      all_values.emplace_back(v);
-      seen_values.insert(v);
-      if (can_reuse_inputs_outputs) {
-        can_reuse.insert(v);
-      } else {
-        cannot_reuse.insert(v);
-      }
-    }
-  }
-  for (const auto* v : cannot_reuse) {
-    can_reuse.erase(v);
-  }
-  // find a deterministic order
-  std::vector<const Value*> optimizable;
-  for (const auto* v : all_values) {
-    if (can_reuse.count(v)) {
-      optimizable.emplace_back(v);
-      can_reuse.erase(v);
-    }
-  }
-  return std::make_pair(optimizable, all_values);
-}
-
-// Equipped with a liveness map we can allocate memory to
-// ivalues, reusing memory along the way. However, we are
-// constrained by the set of optimizable_values
-// (inputs/outputs of out variants). Inputs/outputs of view ops
-// can't be reused.
-//
-// Algorithm:
-// # clusters of values sharing the same memory
-// # are called "value_to_same_storage_values" in the implementation
-// # inserting into a cluster denotes sharing memory.
-//
-// clusters = {}
-// for all v in optimzable_values:
-//   for all cluster in clusters: # can we insert into cluster?
-//     for all live_v in live_during(v):
-//        if cluster.contains(live_v):
-//          skip to next custer
-//     cluster.add(v)
-//     skip to next v
-//   if no cluster found:
-//     clusters.add(cluster{v})
-//
-//
-// NB: This is a deterministic implementation, which makes it easier to tune
-// and debug.
-FastMap<const Value*, std::vector<const Value*>> GenerateSameStorageValues(
-    const LivenessMap& alive_during,
-    const ValueGroup& value_group,
-    const std::pair<std::vector<const Value*>, std::vector<const Value*>>&
-        optimizable,
-    AliasDb& db) {
-  const auto& optimizable_values = optimizable.first;
-  const auto& all_values = optimizable.second;
-
-  // map Value* to a set Value* that can share the same storage with it
-  FastMap<const Value*, std::vector<const Value*>> same_storage_values;
-
-  // make new_v and old_v map to the same storage (i.e., add to each other's
-  // same_storage_values set)
-  auto share_storage_fn = [&](const Value* new_v, const Value* old_v) {
-    if (new_v == old_v) {
-      return;
-    }
-    DCHECK(same_storage_values.count(old_v));
-    FastSet<const Value*> seen;
-    std::vector<const Value*> values;
-    for (auto* v : same_storage_values.at(old_v)) {
-      if (seen.count(v)) {
-        continue;
-      }
-      seen.insert(v);
-      values.emplace_back(v);
-    }
-    for (auto* v : same_storage_values.at(new_v)) {
-      if (seen.count(v)) {
-        continue;
-      }
-      seen.insert(v);
-      values.emplace_back(v);
-    }
-    for (const auto* v : values) {
-      same_storage_values[v] = values;
-    }
-  };
-
-  // initialize with known same_storage_values (aliasing values)
-  for (const auto* v : all_values) {
-    if (!same_storage_values.count(v)) {
-      same_storage_values[v] = {v};
-    }
-    // NOTE: if we had AliasDb::mustAlias, we could do the following:
-    // // skip always alive values (alias inputs/outputs/weights)
-    // if (value_group.isAlwaysAlive(v)) {
-    //   continue;
-    // }
-    // for (const auto& p : same_storage_values) {
-    //   if (db.mustAlias(p.first, v)) {
-    //     share_storage_fn(v, p.first);
-    //   }
-    // }
-    // It also wouldn't matter because ops always create new Tensor
-    // objects as aliases; there is no point in trying to reuse their
-    // storage.
-  }
-
-  // to preserve determinism
-  std::vector<const Value*> seen;
-
-  auto compute_liveset_fn = [&alive_during, &same_storage_values](
-                                FastSet<const Value*>& live, const Value* v) {
-    for (const auto* sv : same_storage_values.at(v)) {
-      const auto& l = alive_during.count(sv) ? alive_during.at(sv)
-                                             : FastSet<const Value*>{};
-      live.insert(l.begin(), l.end());
-    }
-  };
-
-  // check if same_storage_values[s] intersects with live
-  auto intersect_fn = [&same_storage_values](
-                          FastSet<const Value*>& live, const Value* s) {
-    bool intersect = false;
-    for (const auto* v : same_storage_values.at(s)) {
-      if (live.count(v)) {
-        intersect = true;
-        break;
-      }
-    }
-    return intersect;
-  };
-
-  for (const auto* v : optimizable_values) {
-    if (value_group.isAlwaysAlive(v)) {
-      continue;
-    }
-    // get values that are live during the lifetime of v
-    FastSet<const Value*> live;
-    compute_liveset_fn(live, v);
-    for (const auto* s : seen) {
-      // if live(same_storage_values[v]) and same_storage_values[s]
-      // do not overlap, then s and v can share the same storage
-      if (!intersect_fn(live, s) && !value_group.isAlwaysAlive(s)) {
-        share_storage_fn(v, s);
-        // since s is added to same_storage_values[v], live needs
-        // to be recomputed, so bail out here
-        break;
-      }
-    }
-    seen.emplace_back(v);
-  }
-
-  GRAPH_DEBUG(
-      "same_storage_values: ",
-      dumpMapFromValuesToListsOrSetsOfOtherValues(same_storage_values));
-
-  return same_storage_values;
-}
-
-=======
->>>>>>> 39fb855d
 void PrepareGraphForStaticModule(
     std::shared_ptr<torch::jit::Graph> graph,
     const StaticModuleOptions& opts) {
@@ -1249,16 +842,10 @@
 }
 
 c10::IValue StaticRuntime::move_outputs_to_tuple(uint32_t num_outputs) {
-  bool should_move[num_outputs];
-  for (const auto i : c10::irange(num_outputs)) {
-    // REVIEW: is this actually safe or does trying to manage an
-    // output tensor indicate deeper problems? what was supposed to
-    // stop it?
-    should_move[i] = !isManagedOutputTensor(*outputs_[i]);
-  }
-#define TORCH_SR_MOVE_IF_POSSIBLE(idx)                      \
-  (should_move[(idx)] ? IValue(std::move(*outputs_[(idx)])) \
-                      : IValue(*outputs_[(idx)]))
+#define TORCH_SR_MOVE_IF_POSSIBLE(idx)       \
+  (!isManagedOutputTensor(*outputs_[(idx)])  \
+       ? IValue(std::move(*outputs_[(idx)])) \
+       : IValue(*outputs_[(idx)]))
   switch (num_outputs) {
     case 1:
       return c10::ivalue::Tuple::create(TORCH_SR_MOVE_IF_POSSIBLE(0));
@@ -1426,7 +1013,6 @@
 #ifndef NDEBUG
   check_for_memory_leak(false);
 #endif
-  // REVIEW: same safety question as above
   if (C10_UNLIKELY(isManagedOutputTensor(*outputs_[0]))) {
     return *outputs_[0];
   } else {
@@ -1854,16 +1440,11 @@
     for (const auto i : c10::irange(pnode.num_outputs())) {
       const IValue* ival = &pnode.Output(i);
       const Value* val = pnode.node()->output(i);
-<<<<<<< HEAD
       // subtlety: isManagedOutputTensorValue may give a false
       // negative here if an output is an alias of this value, so
       // check the actual tensor!
       if (planner_ &&
-          (planner_->isManagedOutputTensor(*ival) ||
-           planner_->isManagedOutputTensorValue(val))) {
-=======
-      if (planner_ && isManagedOutputTensorValue(val)) {
->>>>>>> 39fb855d
+          (isManagedOutputTensor(*ival) || isManagedOutputTensorValue(val))) {
         // `ival` contains a managed output tensor that the runtime doesn't
         // reclaim at the end of an iteration, but the client does so
         // by explicitly calling `StaticRuntime::deallocateOutputTensors`.
