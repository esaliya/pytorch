#include <iostream>
#include <string>

/**
 * The tracer.cpp generates a binary that accepts a TorchScript model or a
 * Torch Mobile Model (with bytecode.pkl) which has at least 1 bundled
 * input. This binary then feeds the bundled input(s) into the model
 * and executes using the lite interpreter.
 *
 * Both root operators as well as called operators are recorded and saved
 * into a YAML file (whose path is provided on the command line).
 *
 * Note: Root operators may include primary and other operators that
 * are not invoked using the dispatcher, and hence they may not show
 * up in the Traced Operator list.
 *
 */

#include <torch/csrc/autograd/grad_mode.h>
#include <torch/csrc/jit/mobile/model_tracer/TensorUtils.h>
#include <torch/csrc/jit/mobile/model_tracer/TracerRunner.h>

C10_DEFINE_string(
    model_input_path,
    "",
    "The path of the input model file (.ptl).");

C10_DEFINE_string(
    build_yaml_path,
    "",
    "The path of the output YAML file containing traced operator information.");

#define REQUIRE_STRING_ARG(name)                            \
  if (FLAGS_##name.empty()) {                               \
    std::cerr << "You must specify the flag --" #name "\n"; \
    return 1;                                               \
  }

#define REQUIRE_INT_ARG(name)                               \
  if (FLAGS_##name == -1) {                                 \
    std::cerr << "You must specify the flag --" #name "\n"; \
    return 1;                                               \
  }

void printYAML(std::ostream& out, const std::set<std::string>& operator_list) {
  std::cout << "test" << std::endl;
  for (auto& it : operator_list) {
    out << "- " << it << std::endl;
  }
}

/**
 * Converts a pytorch model (full/lite) to lite interpreter model for
 * mobile, and additionally writes out a list of root and called
 * operators.
 */
int main(int argc, char* argv[]) {
  if (!c10::ParseCommandLineFlags(&argc, &argv)) {
    std::cerr << "Failed to parse command line flags!" << std::endl;
    return 1;
  }

  REQUIRE_STRING_ARG(model_input_path);
  REQUIRE_STRING_ARG(build_yaml_path);

  const std::string input_module_path = FLAGS_model_input_path;

  std::ofstream yaml_out(FLAGS_build_yaml_path);

  std::cout << "Processing: " << input_module_path << std::endl;
  std::cout << "Output: " << FLAGS_build_yaml_path << std::endl;

  torch::jit::mobile::TracerResult tracer_result =
      torch::jit::mobile::trace_run(FLAGS_model_input_path);

<<<<<<< HEAD
  for (auto& it : tracer_result.called_kernel_tags) {
    std::cout << "kernal tag, key: " << it.first << " value: " << it.second
              << std::endl;
  }
  for (auto& it : tracer_result.traced_operators) {
    std::cout << "- " << it << std::endl;
  }
  printYAML(yaml_out, tracer_result.traced_operators);
=======
  traced_operators = op_tracer.getCalledOperators();
  called_kernel_tags.insert(
      kdtype_tracer.getCalledKernelTags().begin(),
      kdtype_tracer.getCalledKernelTags().end());
  traced_operators.insert(
      always_included_traced_ops.begin(), always_included_traced_ops.end());
  printYAML(yaml_out, traced_operators);
>>>>>>> caded43c
}<|MERGE_RESOLUTION|>--- conflicted
+++ resolved
@@ -73,22 +73,5 @@
   torch::jit::mobile::TracerResult tracer_result =
       torch::jit::mobile::trace_run(FLAGS_model_input_path);
 
-<<<<<<< HEAD
-  for (auto& it : tracer_result.called_kernel_tags) {
-    std::cout << "kernal tag, key: " << it.first << " value: " << it.second
-              << std::endl;
-  }
-  for (auto& it : tracer_result.traced_operators) {
-    std::cout << "- " << it << std::endl;
-  }
   printYAML(yaml_out, tracer_result.traced_operators);
-=======
-  traced_operators = op_tracer.getCalledOperators();
-  called_kernel_tags.insert(
-      kdtype_tracer.getCalledKernelTags().begin(),
-      kdtype_tracer.getCalledKernelTags().end());
-  traced_operators.insert(
-      always_included_traced_ops.begin(), always_included_traced_ops.end());
-  printYAML(yaml_out, traced_operators);
->>>>>>> caded43c
 }