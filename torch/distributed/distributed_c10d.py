--- conflicted
+++ resolved
@@ -936,7 +936,6 @@
             assert backend.upper() in Backend._plugins, (
                 f"Unknown c10d backend type {backend.upper()}"
             )
-<<<<<<< HEAD
 
             backend_plugin = Backend._plugins[backend.upper()]
             creator_fn = backend_plugin.creator_fn
@@ -954,15 +953,8 @@
                 dist_backend_opts.global_ranks_in_group = global_ranks_in_group
 
                 pg = creator_fn(dist_backend_opts, pg_options)
-            _world._pg_map[pg] = (backend, store)
-            _world._pg_names[pg] = group_name
-=======
-            pg = Backend._plugins[backend.upper()](
-                prefix_store, rank, world_size, timeout
-            )
             _pg_map[pg] = (backend, store)
             _pg_names[pg] = group_name
->>>>>>> 3cdf621f
 
     return pg
 
