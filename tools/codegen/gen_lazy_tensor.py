import pathlib
import argparse
import os
import yaml
from collections import namedtuple
from typing import List, Dict, Union, Sequence, Optional, Callable, Iterable, Iterator, Tuple
from tools.codegen.gen import get_grouped_native_functions, parse_native_yaml
from tools.codegen.model import (DispatchKey, FunctionSchema,
                                 NativeFunction, NativeFunctionsGroup, OperatorName)
from tools.codegen.selective_build.selector import SelectiveBuilder
from tools.codegen.utils import concatMap, YamlLoader, FileManager
import tools.codegen.dest as dest
from .gen_backend_stubs import (parse_backend_yaml, error_on_missing_kernels,
                                gen_dispatchkey_nativefunc_headers,
                                gen_dispatcher_registrations)

# Parses the external backend's yaml, and adds a new BackendIndex for the backend's dispatch key.
# Returns a Tuple of (backend_key, autograd_key, cpp_namespace, updated BackendIndex mapping, full_codegen)
ParsedExternalYaml = namedtuple('ParsedExternalYaml', [
    'backend_key', 'autograd_key', 'cpp_namespace', 'backend_indices', 'full_codegen'])


def parse_full_codegen_ops(
        backend_yaml_path: str,
        grouped_native_functions: Sequence[Union[NativeFunction, NativeFunctionsGroup]],
) -> List[OperatorName]:

    native_functions_map: Dict[OperatorName, NativeFunction] = {
        f.func.name: f
        for f in concatMap(lambda f: [f] if isinstance(f, NativeFunction) else list(f.functions()), grouped_native_functions)
    }

    with open(backend_yaml_path, 'r') as f:
        yaml_values = yaml.load(f, Loader=YamlLoader)
    assert isinstance(yaml_values, dict)

    full_codegen = yaml_values.pop('full_codegen', [])
    assert isinstance(full_codegen, list), f'expected "full_codegen" to be a list, but got: {full_codegen}'
    full_codegen = [OperatorName.parse(name) for name in full_codegen]

    return full_codegen


def main() -> None:
    parser = argparse.ArgumentParser(description='Generate Lazy Tensor backend files')
    parser.add_argument(
        '-s',
        '--source_yaml',
        help='path to source yaml file containing operator external definitions')
    parser.add_argument(
        '-o', '--output_dir', help='output directory')
    parser.add_argument(
        '--dry_run', type=bool, default=False, help='output directory')
    parser.add_argument(
        '--impl_path', type=str, default=None, help='path to the source C++ file containing kernel definitions')
    parser.add_argument(
        '--gen_ts_lowerings', action="store_true", help='Generate TorchScript lowerings in addition to Lazy IR and NativeFunctions')
    parser.add_argument(
        '--node_base', type=str, default="Node", help='Name of backend specific custom Lazy IR Node base class')
    parser.add_argument(
        '--node_base_hdr', type=str, default=None, help='Path to header file defining custom Lazy IR Node base class')
    parser.add_argument(
        '--tensor_class', type=str, default="LazyTensor", help='Name of backend specific custom Lazy Tensor class')
    parser.add_argument(
        '--tensor_class_hdr', type=str, default="lazy_tensor_core/csrc/tensor.h",
        help='Path to header file defining custom Lazy Tensor class')
    options = parser.parse_args()

    run(options.source_yaml, options.output_dir, options.dry_run, options.impl_path,
        options.gen_ts_lowerings, options.node_base, options.node_base_hdr,
        options.tensor_class, options.tensor_class_hdr)


def run(source_yaml: str, output_dir: str, dry_run: bool, impl_path: Optional[str],
        gen_ts_lowerings: bool, node_base: str, node_base_hdr: Optional[str],
        tensor_class: str, tensor_class_hdr: str) -> None:

    # Assumes that this file lives at PYTORCH_ROOT/tools/codegen/gen_backend_stubs.py
    pytorch_root = pathlib.Path(__file__).parent.parent.parent.absolute()
    template_dir = os.path.join(pytorch_root, "aten/src/ATen/templates")

    def make_file_manager(install_dir: str) -> FileManager:
        return FileManager(install_dir=install_dir, template_dir=template_dir, dry_run=dry_run)

    fm = make_file_manager(output_dir)

    native_yaml_path = os.path.join(pytorch_root, 'aten/src/ATen/native/native_functions.yaml')
    parsed_yaml = parse_native_yaml(native_yaml_path)
    native_functions, backend_indices = parsed_yaml.native_functions, parsed_yaml.backend_indices
    grouped_native_functions = get_grouped_native_functions(native_functions)

    def sort_native_function(f: Union[NativeFunctionsGroup, NativeFunction]) -> str:
        """
        We sort the native function because of the note in concat_map_codegen.
        TODO(alanwaketan): Remove this sorting hack once all ops are grouped properly.
        """
        func = f.functional.func if isinstance(f, NativeFunctionsGroup) else f.func
        return str(func.name.name)

    grouped_native_functions = sorted(grouped_native_functions, key=sort_native_function)
    parsed_backend_yaml = parse_backend_yaml(source_yaml, grouped_native_functions, backend_indices)
    backend_key = parsed_backend_yaml.backend_key
    autograd_key = parsed_backend_yaml.autograd_key
    cpp_namespace = parsed_backend_yaml.cpp_namespace
    backend_indices = parsed_backend_yaml.backend_indices
    full_codegen = parse_full_codegen_ops(source_yaml, grouped_native_functions)

    def concat_map_codegen(func: Callable[[NativeFunction], Sequence[str]],
                           xs: Iterable[Union[NativeFunctionsGroup, NativeFunction]],
                           *, codegenInplaceVariant: bool = False) -> Iterator[str]:
        """
        We code-gen for the functional variant, which is all we need for IR classes/lowerings/shape inferences, but we
        only code-gen additional entries for the inplace variant for the native functions.
        Note: If xs is not sorted, there may be an edge case when generating IR classes. Considering relu and relu_, if
        we encounter relu_ before relu. we will then generate an IR class with op = at::aten::relu_ for both relu and
        relu_ which will cause problems for relu.
        TODO(alanwaketan): Once all ops are grouped properly, we should no longer need this hack.
        """
        generated = set()

        def gen_key(func: FunctionSchema) -> Tuple[str, str]:
            # we want to generate unique entries for overloads of functional variants,
            # but not for inplace variants unless explicitly told `codegenInplaceVariant`
            return (func.name.name.base, func.name.overload_name)

        for x in xs:
            f = x.functional if isinstance(x, NativeFunctionsGroup) else x
            # For the 'or'd terms:
            # 1. codegenInplaceVariant means we can generate the in-place variant corresponding items.
            # 2. not f.func.name.name.inplace means the op is not a in-place variant, so we can generate the item.
            # 3. f.func.name.name.base not in generated means even for in-place ops we still need to generate the item
            # as if they were the functional variants for one time.
            if f.func.name in full_codegen and \
               (codegenInplaceVariant or not f.func.name.name.inplace or gen_key(f.func) not in generated):
                generated.add(gen_key(f.func))
                for r in func(f):
                    yield r

    selector = SelectiveBuilder.get_nop_selector()

    # TODO: handle cases when yaml contains zero ops properly in a later PR.
    if backend_key is not None and autograd_key is not None:
        backend_dispatch_key: DispatchKey = backend_key
        autograd_dispatch_key: DispatchKey = autograd_key
        class_name = backend_indices[backend_dispatch_key].native_function_class_name()

        if impl_path is not None:
            error_on_missing_kernels(native_functions, backend_indices, backend_key,
                                     autograd_key, impl_path, full_codegen)

        assert class_name is not None

        # Generate nativefunction declarations
        gen_dispatchkey_nativefunc_headers(fm, class_name, cpp_namespace, backend_indices,
                                           grouped_native_functions, backend_dispatch_key, autograd_dispatch_key)

        # Generate Dispatcher registrations which hook up the nativefunctions
        for dispatch_key in [backend_dispatch_key, autograd_dispatch_key]:
            gen_dispatcher_registrations(fm, output_dir, cpp_namespace, backend_indices, grouped_native_functions,
                                         backend_dispatch_key, dispatch_key, selector)

        # Generate native function impls that build IR nodes
        fm.write_with_template(f'{backend_dispatch_key}NativeFunctions.cpp', 'DispatchKeyNativeFunctions.cpp', lambda: {
            'includes': [f'#include <{path}>' for path in [
                tensor_class_hdr,
                "ATen/MetaFunctions.h",
<<<<<<< HEAD
                "torch/csrc/lazy/core/metrics.h",
                "torch/csrc/lazy/core/shape.h",
                "lazy_tensor_core/csrc/aten_ltc_bridge.h",
=======
                "torch/csrc/lazy/core/shape.h",
                "lazy_tensor_core/csrc/aten_ltc_bridge.h",
                "lazy_tensors/computation_client/metrics.h",
>>>>>>> 102684b2
                f"{output_dir}/{backend_key}NativeFunctions.h",
                f"{output_dir}/{backend_key}LazyIr.h",
                f"{output_dir}/{backend_key}ShapeInference.h",
            ]],
            'native_functions_include': '',
            'backend_namespace': 'torch_lazy_tensors',  # this is wrong
            'native_function_definitions':
            list(concat_map_codegen(
                dest.GenLazyNativeFuncDefinition(f'{backend_dispatch_key}NativeFunctions',
                                                 backend_indices[backend_dispatch_key],
                                                 tensor_class),
<<<<<<< HEAD
            grouped_native_functions
        )),
    })
    # Generate IR node classes
    fm.write_with_template(f'{backend_key}LazyIr.h', 'LazyIr.h', lambda: {
        'lazy_ir_sysinc': [f'#include <{path}>' for path in [
            "ATen/core/Formatting.h",
            "c10/core/ScalarType.h",
            "c10/util/Optional.h",
            "torch/csrc/lazy/core/hash.h",
            "torch/csrc/lazy/core/ir.h",
            "vector",
        ]],
        'lazy_ir_inc': [f'#include "{path}"' for path in [
            node_base_hdr if node_base_hdr is not None else None
        ] if path is not None],
        'external_backend_headers': f'#include "{output_dir}/{backend_key}NativeFunctions.h"',
        'namespaced_headers': '',
        'DispatchKey': backend_key,
        'dispatch_namespace': backend_key.lower(),
        'ir_declarations': list(concat_map_codegen(
            dest.LazyIR(backend_indices[backend_key], node_base),
            grouped_native_functions
        )),
    })
=======
                grouped_native_functions,
                codegenInplaceVariant=True
            )),
        })
        # Generate headers for shape/dtype funcs for non-meta kernels
        fm.write_with_template(f'{backend_dispatch_key}ShapeInference.h', 'ShapeInference.h', lambda: {
            'lazy_ir_sysinc': [f'#include <{path}>' for path in [
                "ATen/Tensor.h",
                "c10/core/ScalarType.h",
                "c10/util/Optional.h",
                "torch/csrc/lazy/core/ir.h",
                "torch/csrc/lazy/core/shape.h",
                "vector",
            ]],
            'lazy_ir_inc': [],
            'DispatchKey': backend_dispatch_key,
            'dispatch_namespace': backend_dispatch_key.lower(),
            'func_declarations': list(concat_map_codegen(
                dest.GenLazyShapeInferenceDefinition(backend_indices[backend_dispatch_key],
                                                     tensor_class),
                grouped_native_functions
            )),
        })
        # Generate IR node classes
        fm.write_with_template(f'{backend_dispatch_key}LazyIr.h', 'LazyIr.h', lambda: {
            'lazy_ir_sysinc': [f'#include <{path}>' for path in [
                "c10/core/ScalarType.h",
                "c10/util/Optional.h",
                "torch/csrc/lazy/core/hash.h",
                "torch/csrc/lazy/core/ir.h",
                "vector",
            ]],
            'lazy_ir_inc': [f'#include "{path}"' for path in [
                "lazy_tensor_core/csrc/ops/scalar.h",
                node_base_hdr if node_base_hdr is not None else None
            ] if path is not None],
            'external_backend_headers': f'#include "{output_dir}/{backend_key}NativeFunctions.h"',
            'namespaced_headers': '',
            'DispatchKey': backend_dispatch_key,
            'dispatch_namespace': backend_dispatch_key.lower(),
            'ir_declarations': list(concat_map_codegen(
                dest.LazyIR(backend_indices[backend_dispatch_key], node_base),
                grouped_native_functions
            )),
        })
>>>>>>> 102684b2


if __name__ == '__main__':
    main()<|MERGE_RESOLUTION|>--- conflicted
+++ resolved
@@ -164,15 +164,9 @@
             'includes': [f'#include <{path}>' for path in [
                 tensor_class_hdr,
                 "ATen/MetaFunctions.h",
-<<<<<<< HEAD
-                "torch/csrc/lazy/core/metrics.h",
-                "torch/csrc/lazy/core/shape.h",
-                "lazy_tensor_core/csrc/aten_ltc_bridge.h",
-=======
                 "torch/csrc/lazy/core/shape.h",
                 "lazy_tensor_core/csrc/aten_ltc_bridge.h",
                 "lazy_tensors/computation_client/metrics.h",
->>>>>>> 102684b2
                 f"{output_dir}/{backend_key}NativeFunctions.h",
                 f"{output_dir}/{backend_key}LazyIr.h",
                 f"{output_dir}/{backend_key}ShapeInference.h",
@@ -184,33 +178,6 @@
                 dest.GenLazyNativeFuncDefinition(f'{backend_dispatch_key}NativeFunctions',
                                                  backend_indices[backend_dispatch_key],
                                                  tensor_class),
-<<<<<<< HEAD
-            grouped_native_functions
-        )),
-    })
-    # Generate IR node classes
-    fm.write_with_template(f'{backend_key}LazyIr.h', 'LazyIr.h', lambda: {
-        'lazy_ir_sysinc': [f'#include <{path}>' for path in [
-            "ATen/core/Formatting.h",
-            "c10/core/ScalarType.h",
-            "c10/util/Optional.h",
-            "torch/csrc/lazy/core/hash.h",
-            "torch/csrc/lazy/core/ir.h",
-            "vector",
-        ]],
-        'lazy_ir_inc': [f'#include "{path}"' for path in [
-            node_base_hdr if node_base_hdr is not None else None
-        ] if path is not None],
-        'external_backend_headers': f'#include "{output_dir}/{backend_key}NativeFunctions.h"',
-        'namespaced_headers': '',
-        'DispatchKey': backend_key,
-        'dispatch_namespace': backend_key.lower(),
-        'ir_declarations': list(concat_map_codegen(
-            dest.LazyIR(backend_indices[backend_key], node_base),
-            grouped_native_functions
-        )),
-    })
-=======
                 grouped_native_functions,
                 codegenInplaceVariant=True
             )),
@@ -237,6 +204,7 @@
         # Generate IR node classes
         fm.write_with_template(f'{backend_dispatch_key}LazyIr.h', 'LazyIr.h', lambda: {
             'lazy_ir_sysinc': [f'#include <{path}>' for path in [
+                "ATen/core/Formatting.h",
                 "c10/core/ScalarType.h",
                 "c10/util/Optional.h",
                 "torch/csrc/lazy/core/hash.h",
@@ -244,7 +212,6 @@
                 "vector",
             ]],
             'lazy_ir_inc': [f'#include "{path}"' for path in [
-                "lazy_tensor_core/csrc/ops/scalar.h",
                 node_base_hdr if node_base_hdr is not None else None
             ] if path is not None],
             'external_backend_headers': f'#include "{output_dir}/{backend_key}NativeFunctions.h"',
@@ -256,7 +223,6 @@
                 grouped_native_functions
             )),
         })
->>>>>>> 102684b2
 
 
 if __name__ == '__main__':
