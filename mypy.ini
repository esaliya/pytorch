# This is the PyTorch mypy.ini file (note: don't change this line! -
# test_run_mypy in test/test_type_hints.py uses this string)

[mypy]
plugins = mypy_plugins/check_mypy_version.py

cache_dir = .mypy_cache/normal
warn_unused_configs = True
warn_redundant_casts = True
show_error_codes = True
check_untyped_defs = True
follow_imports = silent

#
# Note: test/ still has syntax errors so can't be added
#
# Typing tests is low priority, but enabling type checking on the
# untyped test functions (using `--check-untyped-defs`) is still
# high-value because it helps test the typing.
#

files =
    torch,
    caffe2,
    test/test_bundled_images.py,
    test/test_bundled_inputs.py,
    test/test_complex.py,
    test/test_datapipe.py,
    test/test_expecttest.py,
    test/test_futures.py,
    test/test_numpy_interop.py,
    test/test_torch.py,
    test/test_type_hints.py,
    test/test_type_info.py,
    test/test_utils.py,
    tools/clang_format_utils.py,
    tools/clang_tidy.py,
    tools/generate_torch_version.py,
<<<<<<< HEAD
    tools/stats_utils/*.py
=======
    tools/render_junit.py,
    tools/stats_utils
>>>>>>> 8be5b1ca

#
# `exclude` is a regex, not a list of paths like `files` (sigh)
#
exclude = torch/include/|torch/csrc/|torch/distributed/elastic/agent/server/api.py

# Minimum version supported - variable annotations were introduced
# in Python 3.6
python_version = 3.6


#
# Extension modules without stubs.
#

[mypy-torch._C._jit_tree_views]
ignore_missing_imports = True

[mypy-torch.for_onnx.onnx]
ignore_missing_imports = True

#
# Files with various errors. Mostly real errors, possibly some false
# positives as well.
#

[mypy-test_torch]
check_untyped_defs = False

[mypy-torch.testing._internal.hypothesis_utils.*]
ignore_errors = True

[mypy-torch.testing._internal.common_quantization.*]
ignore_errors = True

[mypy-torch.testing._internal.generated.*]
ignore_errors = True

[mypy-torch.testing._internal.distributed.*]
ignore_errors = True

[mypy-torch.nn.modules.pooling]
ignore_errors = True

[mypy-torch.nn.parallel._functions]
ignore_errors = True

[mypy-torch._appdirs]
ignore_errors = True

[mypy-torch.multiprocessing.pool]
ignore_errors = True

[mypy-torch.overrides]
ignore_errors = True

#
# Adding type annotations to caffe2 is probably not worth the effort
# only work on this if you have a specific reason for it, otherwise
# leave these ignores as they are.
#

[mypy-caffe2.python.*]
ignore_errors = True

[mypy-caffe2.proto.*]
ignore_errors = True

[mypy-caffe2.core.nomnigraph.op_gen]
ignore_errors = True

[mypy-caffe2.contrib.playground.*]
ignore_errors = True

[mypy-caffe2.contrib.gloo.gloo_test]
ignore_errors = True

[mypy-caffe2.contrib.warpctc.ctc_ops_test]
ignore_errors = True

[mypy-caffe2.contrib.prof.cuda_profile_ops_test]
ignore_errors = True

[mypy-caffe2.contrib.nccl.nccl_ops_test]
ignore_errors = True

[mypy-caffe2.distributed.store_ops_test_util]
ignore_errors = True

[mypy-caffe2.experiments.python.device_reduce_sum_bench]
ignore_errors = True

[mypy-caffe2.experiments.python.SparseTransformer]
ignore_errors = True

[mypy-caffe2.experiments.python.convnet_benchmarks]
ignore_errors = True

[mypy-caffe2.contrib.aten.aten_test]
ignore_errors = True

[mypy-caffe2.contrib.aten.docs.sample]
ignore_errors = True

[mypy-caffe2.contrib.tensorboard.tensorboard_exporter]
ignore_errors = True

[mypy-caffe2.contrib.tensorboard.tensorboard_exporter_test]
ignore_errors = True

[mypy-caffe2.quantization.server.*]
ignore_errors = True

#
# Third party dependencies that don't have types.
#

[mypy-tensorflow.*]
ignore_missing_imports = True

[mypy-tensorboard.*]
ignore_missing_imports = True

[mypy-onnx.*]
ignore_missing_imports = True

[mypy-matplotlib.*]
ignore_missing_imports = True

[mypy-numpy.*]
ignore_missing_imports = True

[mypy-hypothesis.*]
ignore_missing_imports = True

[mypy-tqdm.*]
ignore_missing_imports = True

[mypy-multiprocessing.*]
ignore_missing_imports = True

[mypy-setuptools.*]
ignore_missing_imports = True

[mypy-distutils.*]
ignore_missing_imports = True

[mypy-nvd3.*]
ignore_missing_imports = True

[mypy-future.utils]
ignore_missing_imports = True

[mypy-past.builtins]
ignore_missing_imports = True

[mypy-numba.*]
ignore_missing_imports = True

[mypy-PIL.*]
ignore_missing_imports = True

[mypy-moviepy.*]
ignore_missing_imports = True

[mypy-cv2.*]
ignore_missing_imports = True

[mypy-torchvision.*]
ignore_missing_imports = True

[mypy-pycuda.*]
ignore_missing_imports = True

[mypy-tensorrt.*]
ignore_missing_imports = True

[mypy-tornado.*]
ignore_missing_imports = True

[mypy-pydot.*]
ignore_missing_imports = True

[mypy-networkx.*]
ignore_missing_imports = True

[mypy-scipy.*]
ignore_missing_imports = True

[mypy-IPython.*]
ignore_missing_imports = True

[mypy-google.protobuf.textformat]
ignore_missing_imports = True

[mypy-lmdb.*]
ignore_missing_imports = True

[mypy-mpi4py.*]
ignore_missing_imports = True

[mypy-skimage.*]
ignore_missing_imports = True

[mypy-librosa.*]
ignore_missing_imports = True

[mypy-mypy.*]
ignore_missing_imports = True

[mypy-xml.*]
ignore_missing_imports = True

[mypy-boto3.*]
ignore_missing_imports = True

[mypy-dill.*]
ignore_missing_imports = True<|MERGE_RESOLUTION|>--- conflicted
+++ resolved
@@ -36,12 +36,8 @@
     tools/clang_format_utils.py,
     tools/clang_tidy.py,
     tools/generate_torch_version.py,
-<<<<<<< HEAD
-    tools/stats_utils/*.py
-=======
     tools/render_junit.py,
     tools/stats_utils
->>>>>>> 8be5b1ca
 
 #
 # `exclude` is a regex, not a list of paths like `files` (sigh)
