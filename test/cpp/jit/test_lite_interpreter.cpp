--- conflicted
+++ resolved
@@ -1983,7 +1983,28 @@
 
 #endif // !defined(FB_XPLAT_BUILD)
 
-<<<<<<< HEAD
+TEST(LiteInterpreterUpgraderTest, Upgrader) {
+  std::vector<mobile::Function> upgrader_functions;
+
+  for (auto& byteCodeFunctionWithOperator : getUpgraderBytecodeList()) {
+    ASSERT_EQ(
+        byteCodeFunctionWithOperator.function.get_code().operators_.size(),
+        byteCodeFunctionWithOperator.function.get_code().op_names_.size());
+    if (byteCodeFunctionWithOperator.function.get_code().operators_.empty()) {
+      for (const auto& op : byteCodeFunctionWithOperator.operators) {
+        byteCodeFunctionWithOperator.function.append_operator(
+            op.name,
+            op.overload_name,
+            op.num_specified_args,
+            caffe2::serialize::kMaxSupportedFileFormatVersion);
+      }
+    }
+    upgrader_functions.push_back(byteCodeFunctionWithOperator.function);
+  }
+
+  ASSERT_EQ(getUpgraderBytecodeList().size(), upgrader_functions.size());
+}
+
 void enumerateTupleType(
     size_t depth,
     std::vector<TypePtr>& current,
@@ -2064,28 +2085,6 @@
       EXPECT_EQ(result, b->isSubtypeOf(*da));
     }
   }
-=======
-TEST(LiteInterpreterUpgraderTest, Upgrader) {
-  std::vector<mobile::Function> upgrader_functions;
-
-  for (auto& byteCodeFunctionWithOperator : getUpgraderBytecodeList()) {
-    ASSERT_EQ(
-        byteCodeFunctionWithOperator.function.get_code().operators_.size(),
-        byteCodeFunctionWithOperator.function.get_code().op_names_.size());
-    if (byteCodeFunctionWithOperator.function.get_code().operators_.empty()) {
-      for (const auto& op : byteCodeFunctionWithOperator.operators) {
-        byteCodeFunctionWithOperator.function.append_operator(
-            op.name,
-            op.overload_name,
-            op.num_specified_args,
-            caffe2::serialize::kMaxSupportedFileFormatVersion);
-      }
-    }
-    upgrader_functions.push_back(byteCodeFunctionWithOperator.function);
-  }
-
-  ASSERT_EQ(getUpgraderBytecodeList().size(), upgrader_functions.size());
->>>>>>> 1a09c12b
 }
 
 } // namespace jit
