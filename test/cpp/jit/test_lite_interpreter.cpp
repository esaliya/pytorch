#include <test/cpp/jit/test_utils.h>

#include <gtest/gtest.h>

#include <c10/core/TensorOptions.h>
#include <torch/csrc/autograd/generated/variable_factories.h>
#include <torch/csrc/jit/api/module.h>
#include <torch/csrc/jit/frontend/resolver.h>
#include <torch/csrc/jit/mobile/backport.h>
#include <torch/csrc/jit/mobile/backport_manager.h>
#include <torch/csrc/jit/mobile/import.h>
#include <torch/csrc/jit/mobile/interpreter.h>
#include <torch/csrc/jit/mobile/model_compatibility.h>
#include <torch/csrc/jit/mobile/module.h>
#include <torch/csrc/jit/mobile/parse_bytecode.h>
#include <torch/csrc/jit/mobile/parse_operators.h>
#include <torch/csrc/jit/mobile/runtime_compatibility.h>
#include <torch/csrc/jit/mobile/upgrader_mobile.h>
#include <torch/csrc/jit/serialization/export.h>
#include <torch/csrc/jit/serialization/import.h>
#include <torch/custom_class.h>
#include <torch/torch.h>

#include <torch/csrc/jit/serialization/import_export_functions.h>
#include <unordered_set>
// Tests go in torch::jit
namespace torch {
namespace jit {

TEST(LiteInterpreterTest, UpsampleNearest2d) {
  Module m("m");
  m.define(R"(
    def forward(self, input: Tensor, scale:float):
      return torch.upsample_nearest2d(input, [1, 1], float(scale), float(scale))
  )");

  std::vector<IValue> inputs;
  inputs.emplace_back(torch::rand({1, 3, 128, 128}));
  inputs.emplace_back(at::Scalar(2.0));
  auto ref = m.forward(inputs);

  std::stringstream ss;
  m._save_for_mobile(ss);
  mobile::Module bc = _load_for_mobile(ss);
  IValue res;
  res = bc.forward(inputs);

  auto resd = res.toTensor();
  auto refd = ref.toTensor();
  ASSERT_TRUE(resd.equal(refd));
}

TEST(LiteInterpreterTest, CheckAttrAccess) {
  Module m("m");
  m.register_attribute("mobile_optimized", BoolType::get(), true);

  std::stringstream ss;
  m._save_for_mobile(ss);
  mobile::Module bc = _load_for_mobile(ss);
  bool mobile_optimized = bc.attr("mobile_optimized", false).toBool();

  AT_ASSERT(mobile_optimized);
  m.setattr("mobile_optimized", false);
  ss = std::stringstream();
  m._save_for_mobile(ss);
  bc = _load_for_mobile(ss);
  mobile_optimized = bc.attr("mobile_optimized", false).toBool();

  AT_ASSERT(!mobile_optimized);
}

TEST(LiteInterpreterTest, MethodInvocation) { // NOLINT (use =delete in gtest)
  const std::vector<std::string> test_programs{
      // test invoking a method with default parameter
      R"(
      def test_func(self, x, b : int = 4):
        return self.foo + x + b
      )",
      // inner method call with default parameter (gets inlined)
      R"(
      def add_with_default_arg(self, x, b : int = 4):
        return self.foo + x + b
      def test_func(self, x):
        return self.add_with_default_arg(x)  # invoke method w/ default arg
      )",
      // simple method call
      R"(
      def test_func(self, x):
        b = 4
        return self.foo + x + b
      )",
  };
  for (const auto& test_program : test_programs) {
    Module m("m");
    m.register_parameter("foo", torch::ones({}), false);
    m.define(test_program);

    const int fortyTwo = 42; // (keep linter happy)
    auto minput = fortyTwo * torch::ones({});
    auto ref = m.run_method("test_func", minput);

    std::stringstream ss;
    m._save_for_mobile(ss);
    mobile::Module bc = _load_for_mobile(ss);
    const auto& test_func = bc.get_method("test_func");
    IValue res;
    for (int i = 0; i < 3; ++i) {
      res = test_func({minput});
    }

    auto resd = res.toTensor().item<float>();
    auto refd = ref.toTensor().item<float>();
    AT_ASSERT(resd == refd);
  }
}

TEST(LiteInterpreterTest, Conv) {
  auto s = std::getenv("PYTORCH_TEST_WITH_TSAN");
  if (s && strcmp(s, "1") == 0)
    return;

  std::vector<torch::jit::IValue> inputs;

  Module m("m");
  m.register_parameter("weight", torch::ones({20, 1, 5, 5}), false);
  m.register_parameter("bias", torch::ones({20}), false);
  m.define(R"(
    def forward(self, input):
      return torch._convolution(input, self.weight, self.bias, [1, 1], [0, 0], [1, 1], False, [0, 0], 1, False, False, True, True)
  )");

  // NOLINTNEXTLINE(cppcoreguidelines-avoid-magic-numbers,modernize-use-emplace)
  inputs.push_back(torch::ones({1, 1, 28, 28}));

  auto outputref = m.forward(inputs).toTensor();

  std::stringstream ss;
  m._save_for_mobile(ss);
  mobile::Module bc = _load_for_mobile(ss);
  IValue res;
  for (int i = 0; i < 3; ++i) {
    res = bc.get_method("forward")(inputs);
  }
  auto output = res.toTensor();
  AT_ASSERT(outputref.dim() == output.dim());
  AT_ASSERT(
      outputref[0][0][0][0].item<int>() == output[0][0][0][0].item<int>());
}

TEST(LiteInterpreterTest, Inline) {
  Module m("m");
  m.define(R"JIT(
  def foo1(self, x):
      return x + 1

  def foo2(self, x):
      return self.foo1(x) + 2

  def foo3(self, x):
      return self.foo2(x) + 3
  )JIT");
  std::stringstream ss;
  m._save_for_mobile(ss);
  mobile::Module bc = _load_for_mobile(ss);
  std::vector<torch::jit::IValue> inputs({torch::ones({})});
  auto output = bc.get_method("foo3")(inputs);
  AT_ASSERT(output.toTensor().item<float>() == 7.0);
}

TEST(LiteInterpreterTest, Tuple) {
  Module m("m");
  m.define(R"JIT(
  def foo(self, x):
      return (1, 2, x + 3)

  def forward(self, x):
      tuple = self.foo(x)
      return tuple
  )JIT");
  std::stringstream ss;
  m._save_for_mobile(ss);
  mobile::Module bc = _load_for_mobile(ss);
  std::vector<torch::jit::IValue> inputs({torch::ones({})});
  auto output = bc.get_method("forward")(inputs);
  AT_ASSERT(output.toTupleRef().elements()[1].toInt() == 2);
}

TEST(LiteInterpreterTest, Dict) {
  Module m("m");
  m.define(R"JIT(
  def foo(self, x):
      return {"result": x + 1}

  def forward(self, x):
      d = self.foo(x)
      return d
  )JIT");
  std::stringstream ss;
  m._save_for_mobile(ss);
  mobile::Module bc = _load_for_mobile(ss);
  std::vector<torch::jit::IValue> inputs({torch::ones({})});
  auto output = bc.get_method("forward")(inputs);
  AT_ASSERT(output.toGenericDict().at("result").toTensor().item().toInt() == 2);
}

TEST(LiteInterpreterTest, PrimOverload) {
  /*
  // temporarily disabled
  script::Module m("m");
  m.define(R"JIT(
  def forward(self, x):
      result = [1, 2]
      result.append(3)
      return result
  )JIT");
  std::stringstream ss;
  m._save_for_mobile(ss);
  mobile::Module bc = _load_for_mobile(ss);
  std::vector<torch::jit::IValue> inputs({torch::ones({})});
  auto output = bc.get_method("forward")(inputs);
  AT_ASSERT(output.toIntList()[2] == 3);
  */
}

TEST(LiteInterpreterTest, Prim) {
  Module m("m");
  m.define(R"JIT(
        def forward(self, x):
            return int(x)
  )JIT");

  std::vector<IValue> inputs;
  auto minput = 3.5 * torch::ones({});
  inputs.emplace_back(minput);
  auto ref = m.run_method("forward", minput);

  std::stringstream ss;
  m._save_for_mobile(ss);
  mobile::Module bc = _load_for_mobile(ss);
  IValue res;
  for (int i = 0; i < 3; ++i) {
    // NOLINTNEXTLINE(performance-unnecessary-copy-initialization)
    auto bcinputs = inputs;
    res = bc.get_method("forward")(bcinputs);
  }

  auto resi = res.toInt();
  auto refi = ref.toInt();
  AT_ASSERT(resi == refi);
}

TEST(LiteInterpreterTest, PrimScalar) {
  Module m("m");
  m.define(R"JIT(
        def forward(self, x):
            return int(x.item())
  )JIT");

  std::vector<IValue> inputs;
  auto minput = 3.5 * torch::ones({});
  inputs.emplace_back(minput);
  auto ref = m.run_method("forward", minput);

  std::stringstream ss;
  m._save_for_mobile(ss);
  mobile::Module bc = _load_for_mobile(ss);
  IValue res;
  for (int i = 0; i < 3; ++i) {
    // NOLINTNEXTLINE(performance-unnecessary-copy-initialization)
    auto bcinputs = inputs;
    res = bc.get_method("forward")(bcinputs);
  }

  auto resi = res.toInt();
  auto refi = ref.toInt();
  AT_ASSERT(resi == refi);
}

TEST(LiteInterpreterTest, LoadOrigJit) {
  Module m("m");
  m.register_parameter("foo", torch::ones({}), false);
  m.define(R"(
    def forward(self, x):
      b = 4
      return self.foo + x + b
  )");
  std::stringstream ss;
  m.save(ss);
  ASSERT_THROWS_WITH_MESSAGE(_load_for_mobile(ss), "file not found");
}

TEST(LiteInterpreterTest, WrongMethodName) {
  Module m("m");
  m.register_parameter("foo", torch::ones({}), false);
  m.define(R"(
    def add(self, x):
      b = 4
      return self.foo + x + b
  )");
  std::stringstream ss;
  m._save_for_mobile(ss);
  mobile::Module bc = _load_for_mobile(ss);
  std::vector<IValue> inputs;
  auto minput = 5 * torch::ones({});
  inputs.emplace_back(minput);
  ASSERT_THROWS_WITH_MESSAGE(
      bc.get_method("forward")(inputs), "is not defined");
}

TEST(LiteInterpreterTest, SetState) {
  Module m("m");
  m.register_parameter("foo", torch::ones({}), false);
  m.define(R"(
    def __getstate__(self):
      return self.foo + self.foo
    def __setstate__(self, a):
      self.foo = a
    def forward(self, x):
      b = 4
      return self.foo + x + b
  )");

  std::vector<IValue> inputs;
  auto minput = 5 * torch::ones({});
  inputs.emplace_back(minput);

  std::stringstream ms;
  m.save(ms);
  auto loaded_m = load(ms);
  auto ref = loaded_m.run_method("forward", minput);

  std::stringstream ss;
  m._save_for_mobile(ss);
  mobile::Module bc = _load_for_mobile(ss);
  IValue res;
  for (int i = 0; i < 3; ++i) {
    // NOLINTNEXTLINE(performance-unnecessary-copy-initialization)
    auto bcinputs = inputs;
    res = bc.get_method("forward")(bcinputs);
  }

  auto resd = res.toTensor().item<float>();
  auto refd = ref.toTensor().item<float>();
  AT_ASSERT(resd == refd);
}

class TorchBindLiteInterpreterTestStruct
    : public torch::jit::CustomClassHolder {
 public:
  std::string get(at::Tensor t) {
    std::stringstream ss;
    ss << "Hello! Your tensor has ";
    ss << t.numel();
    ss << " elements!";
    return ss.str();
  }
};

namespace {
struct ClassNamespaceValue : public SugaredValue {
  explicit ClassNamespaceValue(c10::QualifiedName name)
      : basename_(std::move(name)) {}

  std::shared_ptr<SugaredValue> attr(
      const SourceRange& loc,
      GraphFunction& m,
      const std::string& name) override {
    const auto fullName = c10::QualifiedName(basename_, name);

    // Check to see if it is a custom class.
    if (auto custom_class = getCustomClass(fullName.qualifiedName())) {
      return std::make_shared<ClassValue>(custom_class);
    }

    // If it's not a custom class, assume it's another namespace
    // NOLINTNEXTLINE(performance-move-const-arg)
    return std::make_shared<ClassNamespaceValue>(std::move(fullName));
  }

  std::string kind() const override {
    return "Class Namespace";
  }

 private:
  c10::QualifiedName basename_;
};

struct TestModuleResolver : public Resolver {
  std::shared_ptr<SugaredValue> resolveValue(
      const std::string& name,
      GraphFunction& m,
      const SourceRange& loc) override {
    if (name == "torch") {
      return std::make_shared<BuiltinModule>("aten");
    } else if (name == "__torch__") {
      return std::make_shared<ClassNamespaceValue>(c10::QualifiedName(name));
    }

    return nullptr;
  }

  TypePtr resolveType(const std::string& name, const SourceRange& loc)
      override {
    return nullptr;
  }
};
} // namespace

TEST(LiteInterpreterTest, BuiltinClass) {
  script::Module m("m");

  auto cls = getCustomClass(
      "__torch__.torch.classes._TorchScriptTesting._LiteInterpreterTest");
  TORCH_INTERNAL_ASSERT(cls);
  c10::intrusive_ptr<torch::CustomClassHolder> obj_holder;
  m.register_attribute("my_obj", cls, IValue::make_capsule(obj_holder));

  m.register_parameter("foo", torch::ones({}), false);
  m.define(
      R"(
    def __getstate__(self):
      return 1
    def __setstate__(self, a):
      self.my_obj = __torch__.torch.classes._TorchScriptTesting._LiteInterpreterTest()

    def forward(self, x) -> str:
      return self.my_obj.get(x)
  )",
      std::make_shared<TestModuleResolver>());

  std::stringstream ss;
  m._save_for_mobile(ss);
  mobile::Module bc = _load_for_mobile(ss);
  auto res =
      bc.get_method("forward")(std::vector<IValue>{torch::zeros({3, 4})});
  const auto& str = res.toStringRef();
  std::string expected = "Hello! Your tensor has 12 elements!";
  AT_ASSERT(str == expected);
}

TEST(LiteInterpreterTest, BuiltinFunction) {
  script::Module m("m");
  auto custom_class_obj =
      make_custom_class<TorchBindLiteInterpreterTestStruct>();
  m.register_attribute("my_obj", custom_class_obj.type(), custom_class_obj);
  m.define(R"(
    def forward(self, x) -> str:
      return self.my_obj.get(x)
  )");

  std::stringstream ss;
  m._save_for_mobile(ss);
  mobile::Module bc = _load_for_mobile(ss);
  auto res =
      bc.get_method("forward")(std::vector<IValue>{torch::zeros({3, 4})});
  // NOLINTNEXTLINE(performance-unnecessary-copy-initialization)
  auto str = res.toStringRef();
  std::string expected = "Hello! Your tensor has 12 elements!";
  AT_ASSERT(str == expected);
}

#if !defined FB_XPLAT_BUILD
TEST(LiteInterpreterTest, GetRuntimeByteCodeVersion) {
  auto runtime_bytecode_version = _get_runtime_bytecode_version();
  AT_ASSERT(
      runtime_bytecode_version ==
      caffe2::serialize::kMaxSupportedBytecodeVersion);
}

TEST(LiteInterpreterTest, GetRuntimeOperatorsVersion) {
  auto runtime_operators_version = _get_runtime_operators_min_max_versions();
  AT_ASSERT(
      runtime_operators_version.first ==
          caffe2::serialize::kMinSupportedFileFormatVersion &&
      runtime_operators_version.second ==
          caffe2::serialize::kMaxSupportedFileFormatVersion);
}

/**
 * The test below is disarmed for FB internal xplat builds since
 * BUCK requires us to pass in the script_module_v4.ptl file in
 * as a resource dependency of the build rule for this file, and
 * we would need to access it via the C++ Resources API instead
 * of directly reading from disk (which is what the open source
 * build/run does).
 */
TEST(LiteInterpreterTest, GetByteCodeVersion) {
  std::string filePath(__FILE__);
  auto test_model_file_v4 =
      filePath.substr(0, filePath.find_last_of("/\\") + 1);
  test_model_file_v4.append("script_module_v4.ptl");

  auto version_v4 = _get_model_bytecode_version(test_model_file_v4);
  AT_ASSERT(version_v4 == 4);
}

#endif // !defined(FB_XPLAT_BUILD)

TEST(LiteInterpreterTest, GetContainTypes) {
  Module m("m");
  m.define(R"(
    def forward(self):
      return 3
  )");

  std::stringstream ss;
  m._save_for_mobile(ss, {}, true);

  auto contained_types = _get_mobile_model_contained_types(ss);
  AT_ASSERT(contained_types.size() >= 0);
}

namespace {

void compareModelOutput(
    c10::ArrayRef<IValue> actual_result_list,
    const std::vector<Tensor>& expect_result_list) {
  AT_ASSERT(actual_result_list.size() == expect_result_list.size());
  AT_ASSERT(actual_result_list[0].toTensor().equal(expect_result_list[0]));
  AT_ASSERT(
      actual_result_list[1].toTensor().dim() == expect_result_list[1].dim());
  AT_ASSERT(actual_result_list[2].toTensor().equal(expect_result_list[2]));
  AT_ASSERT(actual_result_list[3].toTensor().equal(expect_result_list[3]));
}

void runAndCheckTorchScriptModel(
    std::stringstream& input_model_stream,
    const std::vector<IValue>& input_data,
    const std::vector<Tensor>& expect_result_list,
    const int64_t expect_version) {
  auto actual_version = _get_model_bytecode_version(input_model_stream);
  AT_ASSERT(actual_version == expect_version);

  // Load and run the backport model, then compare the result with expect
  // result
  Module m_mobile = load(input_model_stream);

  auto actual_result = m_mobile.forward(input_data);
  const auto& actual_result_list = actual_result.toTupleRef().elements();
  compareModelOutput(actual_result_list, expect_result_list);
}

void runAndCheckBytecodeModel(
    std::stringstream& input_model_stream,
    const std::vector<IValue>& input_data,
    const std::vector<Tensor>& expect_result_list,
    const int64_t expect_version) {
  auto actual_version = _get_model_bytecode_version(input_model_stream);
  AT_ASSERT(actual_version == expect_version);

  // Load and run the backport model, then compare the result with expect
  // result
  Module m_mobile = load(input_model_stream);

  auto actual_result = m_mobile.forward(input_data);
  const auto& actual_result_list = actual_result.toTupleRef().elements();

  compareModelOutput(actual_result_list, expect_result_list);
}

void backportAllVersionCheck(
    std::stringstream& test_model_file_stream,
    std::vector<IValue>& input_data,
    std::vector<Tensor>& expect_result_list,
    const int64_t expect_from_version) {
  auto from_version = _get_model_bytecode_version(test_model_file_stream);
  AT_ASSERT(from_version == expect_from_version);

  // Backport script_module_v5.ptl to an older version
  constexpr int64_t minimum_to_version = 4;
  int64_t current_to_version = from_version - 1;

  // Verify all candidate to_version work as expected. All backport to version
  // larger than minimum_to_version should success.
  while (current_to_version >= minimum_to_version) {
    // Do not declare std::stringstream oss outside of the while loop as
    // oss.clear() doesn't reset the stream content, only clears out error state
    // flag in stringstream causing a problematic stream. Instead, it's cleaner
    // and safer to just declare a new std::stringstream one and swap them.
    std::stringstream oss;
    bool backPortSuccess =
        _backport_for_mobile(test_model_file_stream, oss, current_to_version);
    AT_ASSERT(backPortSuccess);

    // Check backport model version
    auto backport_version = _get_model_bytecode_version(oss);
    AT_ASSERT(backport_version == current_to_version);

    // Load and run the backport model, then compare the result with expect
    // result
    runAndCheckBytecodeModel(
        oss, input_data, expect_result_list, current_to_version);
    runAndCheckTorchScriptModel(
        oss, input_data, expect_result_list, current_to_version);

    current_to_version--;
  }
  //  backport to minimum version - 1 should fail
  std::stringstream oss;
  bool backPortSuccess =
      _backport_for_mobile(test_model_file_stream, oss, minimum_to_version - 1);
  AT_ASSERT(!backPortSuccess);
}
} // namespace

#if !defined FB_XPLAT_BUILD
TEST(LiteInterpreterTest, BackPortByteCodeModelAllVersions) {
  torch::jit::Module module("m");
  // NOLINTNEXTLINE(cppcoreguidelines-avoid-magic-numbers)
  module.register_parameter("weight", torch::ones({20, 1, 5, 5}), false);
  // NOLINTNEXTLINE(cppcoreguidelines-avoid-magic-numbers)
  module.register_parameter("bias", torch::ones({20}), false);
  module.define(R"(
    def forward(self, input):
      x1 = torch.zeros(2, 2)
      x2 = torch.empty_like(torch.empty(2, 2))
      x3 = torch._convolution(input, self.weight, self.bias, [1, 1], [0, 0], [1, 1], False, [0, 0], 1, False, False, True, True)
      # Add torch.add operator to cover bytecode version bump from 6 to 7
      # for bytecode version 7, the main change is to support defaults arguments with out arguments
      x = 2 * torch.ones(1)
      h = torch.ones(1)
      torch.add(x, h, out=x)
      return (x1, x2, x3, x)
  )");

  torch::jit::Module module_freeze = freeze(module);

  std::stringstream input_model_stream;
  module_freeze._save_for_mobile(input_model_stream);
  std::vector<IValue> input_data =
      std::vector<IValue>({torch::ones({1, 1, 28, 28})});
  std::vector<Tensor> expect_result_list;
  expect_result_list.emplace_back(at::ones({2, 2}, ScalarType::Float) * 0);
  expect_result_list.emplace_back(at::ones({2, 2}, ScalarType::Float));
  expect_result_list.emplace_back(
      at::ones({1, 20, 24, 24}, ScalarType::Float) * 26);
  expect_result_list.emplace_back(3 * at::ones({1}));

  backportAllVersionCheck(
      input_model_stream,
      input_data,
      expect_result_list,
      caffe2::serialize::kProducedBytecodeVersion);
}
#endif // !defined(FB_XPLAT_BUILD)

TEST(LiteInterpreterTest, GetRuntimeOpsAndInfo) {
  auto runtime_ops = _get_runtime_ops_and_info();
  // Ballpark estimate of the minimal number of ops; just used to
  // verify API returns a reasonably large number.
  AT_ASSERT(runtime_ops.size() > 2900);
}

TEST(LiteInterpreterTest, isCompatibleSuccess) {
  // test trivial success case
  auto runtime_info = RuntimeCompatibilityInfo::get();
  std::unordered_map<std::string, OperatorInfo> model_ops;
  model_ops["aten::add.Scalar"] = OperatorInfo{2};

  std::unordered_set<std::string> types = {"List", "int", "NamedTuple"};
  auto model_info = ModelCompatibilityInfo{
      caffe2::serialize::kMaxSupportedBytecodeVersion,
      model_ops,
      types,
      _get_runtime_bytecode_min_max_versions().first};

  AT_ASSERT(
      is_compatible(runtime_info, model_info).status ==
      ModelCompatibilityStatus::OK);
}

TEST(LiteInterpreterTest, isCompatibleFail) {
  // test trivial failure due to ops
  std::unordered_map<std::string, OperatorInfo> model_ops;
  model_ops["aten::add.Scalar"] = OperatorInfo{2};
  auto model_info = ModelCompatibilityInfo{
      caffe2::serialize::kMaxSupportedBytecodeVersion, model_ops};
  std::unordered_map<std::string, OperatorInfo> runtime_ops;
  runtime_ops["aten::add.Int"] = OperatorInfo{2};
  auto runtime_info = RuntimeCompatibilityInfo{
      std::pair<uint64_t, uint64_t>(
          caffe2::serialize::kMinSupportedBytecodeVersion,
          caffe2::serialize::kMaxSupportedBytecodeVersion),
      runtime_ops,
      _get_mobile_supported_types()};

  auto result = is_compatible(runtime_info, model_info);
  AT_ASSERT(result.status = ModelCompatibilityStatus::ERROR);
  AT_ASSERT(
      result.errors[0] ==
      "Operator 'aten::add.Scalar' missing from runtime (not found)");

  // test trivial failure due to bytecode greater than max supported bytecode
  // version
  runtime_ops["aten::add.Scalar"] = OperatorInfo{2};
  runtime_info = RuntimeCompatibilityInfo{
      std::pair<uint64_t, uint64_t>(
          caffe2::serialize::kMinSupportedBytecodeVersion,
          caffe2::serialize::kMaxSupportedBytecodeVersion),
      runtime_ops,
      _get_mobile_supported_types()};
  model_info.bytecode_version =
      caffe2::serialize::kMaxSupportedBytecodeVersion + 1;

  result = is_compatible(runtime_info, model_info);
  AT_ASSERT(result.status = ModelCompatibilityStatus::ERROR);

  // test trivial failure due to bytecode less than min supported bytecode
  // version
  runtime_ops["aten::add.Scalar"] = OperatorInfo{2};
  runtime_info = RuntimeCompatibilityInfo{
      std::pair<uint64_t, uint64_t>(
          caffe2::serialize::kMinSupportedBytecodeVersion,
          caffe2::serialize::kMaxSupportedBytecodeVersion),
      runtime_ops,
      _get_mobile_supported_types()};
  model_info.bytecode_version =
      caffe2::serialize::kMinSupportedBytecodeVersion - 1;

  result = is_compatible(runtime_info, model_info);
  AT_ASSERT(result.status = ModelCompatibilityStatus::ERROR);

  // test trivial failure due to type
  runtime_info = RuntimeCompatibilityInfo::get();
  std::unordered_set<std::string> types = {"List", "int", "Sequence"};

  model_info = ModelCompatibilityInfo{
      caffe2::serialize::kMaxSupportedBytecodeVersion,
      model_ops,
      types,
      _get_runtime_bytecode_min_max_versions().first};

  AT_ASSERT(
      is_compatible(runtime_info, model_info).status ==
      ModelCompatibilityStatus::ERROR);

  // test trivial failure due to operator version
  runtime_info = RuntimeCompatibilityInfo::get();

  model_info = ModelCompatibilityInfo{
      caffe2::serialize::kMaxSupportedBytecodeVersion, model_ops, {}, 0};

  AT_ASSERT(
      is_compatible(runtime_info, model_info).status ==
      ModelCompatibilityStatus::ERROR);
}

TEST(LiteInterpreterTest, Eval) {
  std::vector<torch::jit::IValue> inputs;

  Module m("m");
  m.define(R"(
    def __init__(self, x):
      self.training = True

    def forward(self, input):
      return torch.dropout(input, 1.0, self.training)
  )");

  // NOLINTNEXTLINE(cppcoreguidelines-avoid-magic-numbers,modernize-use-emplace)
  inputs.push_back(torch::ones({1, 1, 28, 28}));
  m.eval();
  auto outputref = m.forward(inputs).toTensor();

  // save m in training mode to make sure that mobile eval() will correctly
  // change back to eval mode
  m.train();
  std::stringstream ss;
  m._save_for_mobile(ss);
  mobile::Module bc = _load_for_mobile(ss);
  bc.eval();
  IValue res;
  for (int i = 0; i < 3; ++i) {
    res = bc.get_method("forward")(inputs);
  }
  auto output = res.toTensor();
  AT_ASSERT(outputref.dim() == output.dim());
  AT_ASSERT(
      outputref[0][0][0][0].item<int>() == output[0][0][0][0].item<int>());
}

TEST(LiteInterpreterTest, FindWrongMethodName) {
  Module m("m");
  m.register_parameter("foo", torch::ones({}), false);
  m.define(R"(
    def add(self, x):
      b = 4
      return self.foo + x + b
  )");
  std::stringstream ss;
  m._save_for_mobile(ss);
  mobile::Module bc = _load_for_mobile(ss);
  ASSERT_TRUE(bc.find_method("forward") == c10::nullopt);
}

TEST(LiteInterpreterTest, FindAndRunMethod) {
  Module m("m");
  m.register_parameter("foo", torch::ones({}), false);
  m.define(R"(
    def add_it(self, x):
      b = 4
      return self.foo + x + b
  )");

  std::vector<IValue> inputs;
  auto minput = 5 * torch::ones({});
  inputs.emplace_back(minput);
  auto ref = m.get_method("add_it")(inputs);

  std::stringstream ss;
  m._save_for_mobile(ss);
  mobile::Module bc = _load_for_mobile(ss);
  IValue res;
  for (int i = 0; i < 3; ++i) {
    auto bcinputs = inputs;
    auto method = bc.find_method("add_it");
    AT_ASSERT(method != c10::nullopt);
    res = (*method)(std::move(bcinputs));
  }

  auto resd = res.toTensor().item<float>();
  auto refd = ref.toTensor().item<float>();
  AT_ASSERT(resd == refd);
}

TEST(LiteInterpreterTest, RunMethodVariadic) {
  Module m("m");
  m.register_parameter("foo", torch::ones({}), false);
  m.define(R"(
    def add_three(self, x, y):
      return self.foo + x + y
  )");

  std::vector<IValue> inputs;
  auto inputx = 5 * torch::ones({});
  auto inputy = 4 * torch::ones({});
  auto ref = m.run_method("add_three", inputx, inputy);

  std::stringstream ss;
  m._save_for_mobile(ss);
  mobile::Module bc = _load_for_mobile(ss);
  IValue res = bc.run_method("add_three", inputx, inputy);

  auto resd = res.toTensor().item<float>();
  auto refd = ref.toTensor().item<float>();
  AT_ASSERT(resd == refd);
}

TEST(LiteInterpreterTest, DuplicateSetState) {
  Module m("M");
  m.register_parameter("foo", torch::ones({}), false);
  m.define(R"(
    def __getstate__(self):
      return self.foo + self.foo
    def __setstate__(self, a):
      self.foo = a
    def forward(self, x):
      b = 4
      return self.foo + x + b
  )");

  Module b("B");
  b.register_module("M0", m);
  b.register_module("M1", m);
  b.define(R"(
    def forward(self, x):
      return self.M0.forward(x) + self.M1.forward(x)
  )");

  std::stringstream ss;
  m._save_for_mobile(ss);
  mobile::Module bc = _load_for_mobile(ss);
  const auto methods = bc.get_methods();
  const size_t expected_n = 3;
  ASSERT_EQ(methods.size(), expected_n);
}

TEST(LiteInterpreterTest, ExtraFiles) {
  const auto script = R"JIT(
    def forward(self):
        x = torch.rand(5, 5)
        x = x.mm(x)
        return x
  )JIT";

  auto module =
      std::make_shared<Module>("Module", std::make_shared<CompilationUnit>());
  module->define(script);
  std::ostringstream oss;
  std::unordered_map<std::string, std::string> extra_files;
  extra_files["metadata.json"] = "abc";
  extra_files["mobile_info.json"] = "{\"key\": 23}";
  module->_save_for_mobile(oss, extra_files);

  std::istringstream iss(oss.str());
  caffe2::serialize::IStreamAdapter adapter{&iss};
  std::unordered_map<std::string, std::string> loaded_extra_files;
  loaded_extra_files["metadata.json"] = "";
  torch::jit::_load_for_mobile(iss, torch::kCPU, loaded_extra_files);
  ASSERT_EQ(loaded_extra_files["metadata.json"], "abc");

  loaded_extra_files.clear();
  std::vector<std::string> all_files =
      caffe2::serialize::PyTorchStreamReader(&iss).getAllRecords();

  for (auto& file_name : all_files) {
    if (file_name.find("extra/") == 0) {
      loaded_extra_files[file_name.substr(6)] = "";
    }
  }

  torch::jit::_load_for_mobile(iss, torch::kCPU, loaded_extra_files);
  ASSERT_EQ(loaded_extra_files["metadata.json"], "abc");
  ASSERT_EQ(loaded_extra_files["mobile_info.json"], "{\"key\": 23}");
}

TEST(LiteInterpreterTest, OpNameExportFetchRootOperators) {
  torch::jit::Module m("m");
  m.register_parameter("weight", torch::ones({20, 1, 5, 5}), false);
  m.register_parameter("bias", torch::ones({20}), false);
  m.define(R"(
    def forward(self, input):
      x1 = torch.zeros(2, 2)
      x2 = torch.empty_like(torch.empty(2, 2))
      x3 = torch._convolution(input, self.weight, self.bias, [1, 1], [0, 0], [1, 1], False, [0, 0], 1, False, False, True, True)
      return (x1, x2, x3)
  )");
  m.eval();

  std::stringstream ss;
  m._save_for_mobile(ss);

  torch::jit::mobile::Module ptl_model = torch::jit::_load_for_mobile(ss);
  std::set<std::string> operator_names =
      torch::jit::mobile::_export_operator_list(ptl_model);
  std::set<std::string> expected_operator_names = {
      "aten::_convolution",
      "aten::empty.memory_format",
      "aten::empty_like",
      "aten::zeros",
  };
  EXPECT_EQ(operator_names, expected_operator_names)
      << "Expected the root operator lists to be the same";
}

TEST(LiteInterpreterTest, DefaultArgsConv) {
  auto s = std::getenv("PYTORCH_TEST_WITH_TSAN");
  if (s && strcmp(s, "1") == 0)
    return;

  std::vector<torch::jit::IValue> inputs;

  Module m("m");
  m.register_parameter("weight", torch::ones({20, 1, 5, 5}), false);
  m.register_parameter("bias", torch::ones({20}), false);
  m.define(R"(
    def forward(self, input):
      return torch.conv2d(input, self.weight, self.bias, [1, 1], [0, 0], [1, 1], 1)
  )");

  inputs.push_back(torch::ones({1, 1, 28, 28}));

  auto outputref = m.forward(inputs).toTensor();

  std::stringstream ss;
  m._save_for_mobile(ss);
  mobile::Module bc = _load_for_mobile(ss);
  IValue res;
  for (int i = 0; i < 1; ++i) {
    res = bc.get_method("forward")(inputs);
  }
  auto output = res.toTensor();
  AT_ASSERT(outputref.dim() == output.dim());
  AT_ASSERT(output.equal(outputref));
}

TEST(RunTimeTest, ParseBytecode) {
  // A simple example to show a simple bytecode that can be used independent of
  // PyTorch TorchScript serialization (unpickler, etc) and operator library.
  // It has basic control flow (if, else) and basic data orchestration (list
  // construction). The original PyTorch program:

  //  class Module(torch.nn.Module):
  //
  //    def __init__(self):
  //      super().__init__()
  //
  //    def forward(self, x: int, h: int, xfirst: bool):
  //      if xfirst:
  //        return [x, h]
  //      else:
  //        return [h, x]

  // 1. Prepare for the bytecode. In reality it can be from a customized
  // deserializer.
  std::vector<IValue> instructions{
      to_tuple({"STOREN", 1, 4}),
      to_tuple({"DROPR", 1, 0}),
      to_tuple({"MOVE", 4, 0}),
      to_tuple({"JF", 5, 0}),
      to_tuple({"LOAD", 2, 0}),
      to_tuple({"LOAD", 3, 0}),
      to_tuple({"LIST_CONSTRUCT", 0, 2}),
      to_tuple({"JMP", 4, 0}),
      to_tuple({"LOAD", 3, 0}),
      to_tuple({"LOAD", 2, 0}),
      to_tuple({"LIST_CONSTRUCT", 1, 2}),
      to_tuple({"STORE", 5, 0}),
      to_tuple({"DROPR", 3, 0}),
      to_tuple({"DROPR", 2, 0}),
      to_tuple({"MOVE", 5, 0}),
      to_tuple({"RET", 0, 0}),
  };
  std::vector<IValue> operators; // empty for this example
  std::vector<IValue> constants; // empty for this example

  std::vector<IValue> types{"List[int]", "List[int]"};
  // 2. Parse the function
  std::string function_name("test_function");
  auto function = std::unique_ptr<mobile::Function>(
      new mobile::Function(c10::QualifiedName(function_name)));
  c10::ivalue::TupleElements debug_handles_m_tuple;
  parseInstructions(
      function_name,
      std::move(*c10::ivalue::Tuple::create(instructions)).elements(),
      debug_handles_m_tuple,
      function.get());
  parseTypes(c10::ivalue::Tuple::create(types)->elements(), function.get());
  const size_t rsize = 5;
  parseRegisterSize(rsize, function.get());

  // 3. Prepare for inputs and run the function
  // Note that the first input is reserved for Module object.
  // Since this is a function test and Module object is not required,
  // a dummy IValue (0) is added here.
  std::vector<IValue> inputs{0, 1, 2, true};
  function->run(inputs);
  auto output = inputs[0].toList();
  ASSERT_EQ(output[0], 1);
  ASSERT_EQ(output[1], 2);

  std::vector<IValue> inputs1{0, 1, 2, false};
  function->run(inputs1);
  auto output1 = inputs1[0].toList();
  ASSERT_EQ(output1[0], 2);
  ASSERT_EQ(output1[1], 1);
}

TEST(RunTimeTest, ParseOperator) {
  // A simple example to show a simple bytecode that can be used independent of
  // PyTorch TorchScript serialization (unpickler, etc) and operator library.
  // It has one operator and we should be able to register it. The original
  // PyTorch program:

  // class Add(torch.nn.Module):
  //     def __init__(self):
  //         super(Add, self).__init__()

  //     def forward(self, a, b):
  //         return a + b

  // 1. Prepare for the bytecode. In reality it can be from a customized
  // deserializer.
  std::vector<IValue> instructions{
      to_tuple({"STOREN", 1, 3}),
      to_tuple({"DROPR", 1, 0}),
      to_tuple({"MOVE", 2, 0}),
      to_tuple({"MOVE", 3, 0}),
      to_tuple({"OP", 0, 0}),
      to_tuple({"RET", 0, 0}),
  };
  std::vector<IValue> operators{
      to_tuple({"aten::add", "Tensor", 2}),
  };
  std::vector<IValue> constants{
      to_tuple({1}),
  };
  int64_t model_version = caffe2::serialize::kProducedBytecodeVersion;
  // 2. Parse the function
  std::string function_name("test_function");
  auto function = std::unique_ptr<mobile::Function>(
      new mobile::Function(c10::QualifiedName(function_name)));
  c10::ivalue::TupleElements debug_handles_m_tuple;
  parseInstructions(
      function_name,
      std::move(*c10::ivalue::Tuple::create(instructions)).elements(),
      debug_handles_m_tuple,
      function.get());
  parseOperators(
      std::move(*c10::ivalue::Tuple::create(operators)).elements(),
      model_version,
      1,
      function.get());
  const size_t rsize = 5;
  parseRegisterSize(rsize, function.get());

  // 3. Prepare for inputs and run the function
  // Note that the first input is reserved for Module object.
  // Since this is a function test and Module object is not required,
  // a dummy IValue (0) is added here.
  std::vector<IValue> inputs{0, at::tensor(1), at::tensor(2)};
  function->run(inputs);
  auto output = inputs[0];
  ASSERT_EQ(output, at::tensor(3));
}

namespace {
void testLiteModuleCompareResultTensors(
    Module& m,
    const std::vector<torch::jit::IValue>& inputs,
    const std::string& method_name = "forward") {
  auto outputref = m.get_method(method_name)(inputs).toTensor();

  std::stringstream ss;
  m._save_for_mobile(ss);
  mobile::Module bc = _load_for_mobile(ss);
  IValue res;
  for (int i = 0; i < 3; ++i) {
    res = bc.get_method(method_name)(inputs);
  }
  auto output = res.toTensor();
  AT_ASSERT(outputref.dim() == output.dim());
  AT_ASSERT(output.equal(outputref));
}

void testDefaultArgsPinv(int num_args) {
  Module m("m");
  if (num_args == 1) {
    m.define(R"(
      def forward(self, input):
        return torch.linalg_pinv(input)
    )");
  } else if (num_args == 2) {
    m.define(R"(
      def forward(self, input):
        return torch.linalg_pinv(input, 1e-5)
    )");
  } else if (num_args == 3) {
    m.define(R"(
      def forward(self, input):
        return torch.linalg_pinv(input, 1e-5, True)
    )");
  }

  std::vector<torch::jit::IValue> inputs;
  const int N = 28;
  auto input = torch::range(1, N * N, 1);
  input[0] = 1; // a more stable matrix
  input = input.view({N, N});
  inputs.push_back(input);
  testLiteModuleCompareResultTensors(m, inputs);
}
} // namespace

#if !defined FB_XPLAT_BUILD
TEST(LiteInterpreterTest, DefaultArgsPinv) {
  // Test with different number of specified arguments.
  // Arguments not specified take default value.
  for (int num_args = 1; num_args <= 3; ++num_args) {
    testDefaultArgsPinv(num_args);
  }

  //  bytecode with one specified argument:
  //  (6,
  //      ('__torch__.m.forward',
  //          (('instructions',
  //              (('STOREN', 1, 2),
  //                  ('DROPR', 1, 0),
  //                  ('MOVE', 2, 0),
  //                  ('OP', 0, 0),
  //                  ('RET', 0, 0))),
  //              ('operators', (('aten::linalg_pinv', '', 1),)),
  //              ('constants', (False, 1e-15)), # default constants are not
  //              used
  //              ('types', ()),
  //              ('register_size', 2)),
  //          (('arguments',
  //              ((('name', 'self'), ('type', '__torch__.m'), ('default_value',
  //              None)),
  //                  (('name', 'input'), ('type', 'Tensor'), ('default_value',
  //                  None)))),
  //              ('returns',
  //                  ((('name', ''), ('type', 'Tensor'), ('default_value',
  //                  None)),)))))

  //  bytecode with 2 specified argument:
  //  (6,
  //      ('__torch__.m.forward',
  //          (('instructions',
  //              (('STOREN', 1, 2),
  //                  ('DROPR', 1, 0),
  //                  ('MOVE', 2, 0),
  //                  ('LOADC', 1, 0), # added LOADC for specified argument
  //                  ('OP', 0, 0),
  //                  ('RET', 0, 0))),
  //              ('operators', (('aten::linalg_pinv', '', 2),)),
  //              ('constants', (False, 1e-05)), # updated constant table
  //              ('types', ()),
  //              ('register_size', 2)),
  //          (('arguments',
  //              ((('name', 'self'), ('type', '__torch__.m'), ('default_value',
  //              None)),
  //                  (('name', 'input'), ('type', 'Tensor'), ('default_value',
  //                  None)))),
  //              ('returns',
  //                  ((('name', ''), ('type', 'Tensor'), ('default_value',
  //                  None)),)))))

  //  bytecode with 3 specified arguments:
  //  (6,
  //      ('__torch__.m.forward',
  //          (('instructions',
  //              (('STOREN', 1, 2),
  //                  ('DROPR', 1, 0),
  //                  ('MOVE', 2, 0),
  //                  ('LOADC', 1, 0),
  //                  ('LOADC', 0, 0),
  //                  ('OP', 0, 0),
  //                  ('RET', 0, 0))),
  //              ('operators', (('aten::linalg_pinv', '', 3),)),
  //              ('constants', (True, 1e-05)),
  //              ('types', ()),
  //              ('register_size', 2)),
  //          (('arguments',
  //              ((('name', 'self'), ('type', '__torch__.m'), ('default_value',
  //              None)),
  //                  (('name', 'input'), ('type', 'Tensor'), ('default_value',
  //                  None)))),
  //              ('returns',
  //                  ((('name', ''), ('type', 'Tensor'), ('default_value',
  //                  None)),)))))
}

TEST(LiteInterpreterTest, DefaultArgsTensorinvSpecifyDefault) {
  // The second argument is specified, but the value is the same as the default
  // value. It's treated as "not specified" since the value can be fetched from
  // schema.
  Module m("m");
  m.define(R"(
    def forward(self, input):
      return torch.linalg_tensorinv(input, 2)
  )");
  torch::jit::MobileCode code(m.get_method("forward").graph(), "forward");
  auto arg_nums = code.op_to_num_specified_args();
  ASSERT_EQ(arg_nums.size(), 1);
  ASSERT_EQ(arg_nums["aten::linalg_tensorinv"], 1);
  std::vector<torch::jit::IValue> inputs;
  const int N = 4;
  auto input = torch::rand({N, N, N, N});
  inputs.push_back(input);
  testLiteModuleCompareResultTensors(m, inputs);
}

void testDefaultArgsPinvWithOutArg(int num_args) {
  Module m("m");
  if (num_args == 1) {
    m.define(R"(
      def forward(self, input):
        return torch.linalg_pinv(input, out=input)
    )");
  } else if (num_args == 2) {
    m.define(R"(
      def forward(self, input):
        return torch.linalg_pinv(input, 1e-5, out=input)
    )");
  } else if (num_args == 3) {
    m.define(R"(
      def forward(self, input):
        return torch.linalg_pinv(input, 1e-5, True, out=input)
    )");
  }

  const int N = 28;
  auto input = torch::range(1, N * N, 1);
  input[0] = 10000; // a more stable matrix
  input = input.view({N, N});
  auto ref = m.run_method("forward", input);
  TORCH_CHECK(!input.equal(torch::range(1, N * N, 1)));
  TORCH_CHECK(input.equal(ref.toTensor()));
}

TEST(LiteInterpreterTest, DefaultArgsPinvWithOutArg) {
  // Test with different number of specified arguments + out arg.
  // Arguments not specified take default value.
  for (int num_args = 1; num_args <= 3; ++num_args) {
    testDefaultArgsPinvWithOutArg(num_args);
  }
}

TEST(LiteInterpreterTest, DefaultArgsWithOutArg) {
  Module m("m");
  m.define(R"(
    def forward(self, x, h):
      torch.add(x, h, out=x)
  )");

  std::vector<IValue> inputs;
  auto input_x = 2 * torch::ones({});
  auto input_h = torch::ones({});
  auto ref = m.run_method("forward", input_x, input_h);

  std::stringstream ss;

  m._save_for_mobile(ss, {}, true);
  mobile::Module bc = _load_for_mobile(ss);
  bc.run_method("forward", input_x, input_h);
  AT_ASSERT(input_x.equal(4 * torch::ones({})));

  auto ops = _get_model_ops_and_info(ss);
  auto op = ops.find("aten::add.out");
  TORCH_CHECK(
      op != ops.end() && op->second.num_schema_args.has_value() &&
      op->second.num_schema_args.value() == 3);
}

TEST(LiteInterpreterTest, TestExceptionStackWithTwoLevelModuleHierarchy) {
  Module a("A");
  a.define(R"(
    def bar(self, x, y):
      return x + y
  )");
  Module b("B");
  b.register_module("A0", a);
  b.define(R"(
    def foo(self, x, y):
      return self.A0.bar(x, y) + 2
  )");
  Module c("C");
  c.register_module("B0", b);
  c.define(R"(
    def forward(self, x, y):
      return self.B0.foo(x, y) + 3
  )");

  std::vector<IValue> inputs;
  inputs.emplace_back(torch::rand({2, 4}));
  inputs.emplace_back(torch::rand({13, 9}));

  std::stringstream ss;
  c._save_for_mobile(ss, ExtraFilesMap(), true);
  auto lite_m = _load_for_mobile(ss);
  std::string error_pattern = R"(
  Module hierarchy:top(C)::<unknown>.B0(B)::foo.A0(A)::bar.aten::add
Traceback of TorchScript (most recent call last):
  File "<string>", line 3, in <unknown>

    def forward(self, x, y):
      return self.B0.foo(x, y) + 3
             ~~~~~~~~~~~ <--- HERE

  File "<string>", line 3, in foo

    def foo(self, x, y):
      return self.A0.bar(x, y) + 2
             ~~~~~~~~~~~ <--- HERE

  File "<string>", line 3, in bar

    def bar(self, x, y):
      return x + y
             ~~~~~ <--- HERE
  )";
  ASSERT_THROWS_WITH_MESSAGE(lite_m.forward(inputs), error_pattern);
}
#endif // !defined(FB_XPLAT_BUILD)

namespace {
static auto reg =
    torch::class_<TorchBindLiteInterpreterTestStruct>(
        "_TorchScriptTesting",
        "_LiteInterpreterTest")
        .def(torch::init<>())
        .def("get", &TorchBindLiteInterpreterTestStruct::get)
        .def_pickle(
            // __getattr__
            [](const c10::intrusive_ptr<TorchBindLiteInterpreterTestStruct>&
                   self) -> int64_t { return 0; },
            // __setattr__
            [](int64_t state) {
              return c10::make_intrusive<TorchBindLiteInterpreterTestStruct>();
            });

} // namespace

TEST(LiteInterpreterTest, OperatorCacheDifferentiatesDefaultArgs) {
  // Create 3 methods:
  //
  // 1. forward() returns a tensor with dtype=torch.int64 (4)
  // 2. forward2() returns a tensor with dtype=torch.float32 (6)
  // 3. forward3() returns a tensor with dtype=torch.float32 but
  //    the dtype is inferred by the input tensor's dtype
  //
  // If caching works correctly, then the result from the full-jit
  // module and the lite module will be the same. Otherwise, it
  // will be different if we don't correctly ignore the cache
  // entry for an operator that has a different number of
  // arguments.
  Module m("m");
  m.define(R"(
    def forward(self):
      ret1 = torch.new_empty(torch.zeros(10), [10], dtype=4)
      return ret1.fill_(25)
  )");
  m.define(R"(
    def forward2(self):
      ret1 = torch.new_empty(torch.zeros(10), [10], dtype=6)
      return ret1.fill_(32.0)
  )");
  m.define(R"(
    def forward3(self):
      ret1 = torch.new_empty(torch.zeros(10), [10])
      return ret1.fill_(12.0)
  )");

  std::vector<torch::jit::IValue> inputs;
  testLiteModuleCompareResultTensors(m, inputs, "forward");
  testLiteModuleCompareResultTensors(m, inputs, "forward2");
  testLiteModuleCompareResultTensors(m, inputs, "forward3");
}

TEST(RunTimeTest, RuntimeCall) {
  //     def call(x):
  //         return x + x
  //
  //     def forward(a):
  //         x = a + call(a)
  //         y = a + call(x)
  //         return y

  std::vector<IValue> instructionsCall{
      to_tuple({"STORE", 1, 0}),
      to_tuple({"LOAD", 1, 0}),
      to_tuple({"MOVE", 1, 0}),
      to_tuple({"LOADC", 0, 0}),
      to_tuple({"OP", 0, 0}),
      to_tuple({"RET", 0, 0}),
  };
  std::vector<IValue> instructionsFoo{
      to_tuple({"STORE", 1, 0}),
      to_tuple({"LOAD", 1, 0}),
      to_tuple({"LOAD", 1, 0}),
      to_tuple({"MOVE", 1, 0}),
      to_tuple({"CALL", 0, 0}),
      to_tuple({"LOADC", 0, 0}),
      to_tuple({"OP", 0, 0}),
      to_tuple({"CALL", 0, 0}),
      to_tuple({"LOADC", 0, 0}),
      to_tuple({"OP", 0, 0}),
      to_tuple({"RET", 0, 0}),
  };
  std::vector<IValue> operatorsFoo{
      to_tuple({"aten::add", "Tensor", 3}),
  };
  std::vector<IValue> constantsFoo{
      1,
  };
  std::vector<IValue> operatorsCall{
      to_tuple({"aten::add", "Tensor", 3}),
  };
  std::vector<IValue> constantsCall{
      1,
  };
  int64_t model_version = caffe2::serialize::kProducedBytecodeVersion;

  auto foo = std::make_unique<mobile::Function>(c10::QualifiedName("foo"));
  c10::ivalue::TupleElements debug_handles_m_tuple;
  parseInstructions(
      "foo",
      std::move(*c10::ivalue::Tuple::create(instructionsFoo)).elements(),
      debug_handles_m_tuple,
      foo.get());
  parseOperators(
      std::move(*c10::ivalue::Tuple::create(operatorsFoo)).elements(),
      model_version,
      1,
      foo.get());
  parseConstants(
      std::move(*c10::ivalue::Tuple::create(constantsFoo)).elements(),
      foo.get());
  const size_t rsize = 5;
  parseRegisterSize(rsize, foo.get());

  auto call = std::make_unique<mobile::Function>(c10::QualifiedName("call"));
  parseInstructions(
      "call",
      std::move(*c10::ivalue::Tuple::create(instructionsCall)).elements(),
      debug_handles_m_tuple,
      call.get());
  parseOperators(
      std::move(*c10::ivalue::Tuple::create(operatorsCall)).elements(),
      model_version,
      1,
      call.get());
  parseConstants(
      std::move(*c10::ivalue::Tuple::create(constantsCall)).elements(),
      call.get());
  parseRegisterSize(rsize, call.get());

  foo->append_function(*call);

  std::vector<IValue> inputs{at::tensor(1)};
  foo->run(inputs);
  auto output = inputs[0];
  ASSERT_EQ(output, at::tensor(7));
}

TEST(LiteInterpreterTest, OperatorSize1) {
  Module m("m");
  m.define(R"(
    def forward(self, input: Tensor, scale:float):
      return torch.upsample_nearest2d(input, [1, 1], float(scale), float(scale))
  )");

  std::stringstream ss;
  m._save_for_mobile(ss);
  mobile::Module bc = _load_for_mobile(ss);
  const auto& func = bc.get_method("forward").function();
  ASSERT_EQ(
      func.get_code()->operator_input_sizes_.size(),
      func.get_code()->operators_.size());
}

TEST(LiteInterpreterTest, OperatorTest2) { // NOLINT (use =delete in gtest)
  const std::vector<std::string> test_programs{
      // test invoking a method with default parameter
      R"(
      def test_func(self, x, b : int = 4):
        return self.foo + x + b
      )",
      // inner method call with default parameter (gets inlined)
      R"(
      def add_with_default_arg(self, x, b : int = 4):
        return self.foo + x + b
      def test_func(self, x):
        return self.add_with_default_arg(x)  # invoke method w/ default arg
      )",
      // simple method call
      R"(
      def test_func(self, x):
        b = 4
        return self.foo + x + b
      )",
  };
  for (const auto& test_program : test_programs) {
    Module m("m");
    m.register_parameter("foo", torch::ones({}), false);
    m.define(test_program);

    std::stringstream ss;
    m._save_for_mobile(ss);
    mobile::Module bc = _load_for_mobile(ss);
    const auto& func = bc.get_method("test_func").function();
    ASSERT_EQ(
        func.get_code()->operator_input_sizes_.size(),
        func.get_code()->operators_.size());
  }
}

#if !defined FB_XPLAT_BUILD
// The following test run in fbcode only
TEST(LiteInterpreterUpgraderTest, DivTensorV2) {
  std::string filePath(__FILE__);
  auto test_model_file = filePath.substr(0, filePath.find_last_of("/\\") + 1);
  test_model_file.append("upgrader_models/test_versioned_div_tensor_v2.ptl");
  mobile::Module m_module = _load_for_mobile(test_model_file);
  std::vector<IValue> inputs = {
      IValue(6 * torch::ones({1})), IValue(3 * torch::ones({1}))};
  auto actual_output = m_module.forward(inputs);
  auto expect_output = 2.0 * torch::ones({1});
  auto actual_output_list = actual_output.toTuple()->elements();
  ASSERT_TRUE(actual_output_list[0].toTensor().equal(expect_output));
}
#endif // !defined(FB_XPLAT_BUILD)

<<<<<<< HEAD
TEST(LiteInterpreterUpgraderTest, Upgrader) {
  std::vector<mobile::Function> upgrader_functions;

  for (auto& byteCodeFunctionWithOperator : kUpgraderByteCode) {
    ASSERT_EQ(
        byteCodeFunctionWithOperator.function.get_code()->operators_.size(),
        byteCodeFunctionWithOperator.function.get_code()->op_names_.size());
    if (byteCodeFunctionWithOperator.function.get_code()->operators_.empty()) {
      for (const auto& op : byteCodeFunctionWithOperator.operators) {
        byteCodeFunctionWithOperator.function.append_operator(
            op.name,
            op.overload_name,
            op.num_specified_args,
            caffe2::serialize::kMaxSupportedFileFormatVersion);
      }
    }
    upgrader_functions.push_back(byteCodeFunctionWithOperator.function);
  }

  ASSERT_EQ(kUpgraderByteCode.size(), upgrader_functions.size());
}

=======
>>>>>>> c97dc928
} // namespace jit
} // namespace torch<|MERGE_RESOLUTION|>--- conflicted
+++ resolved
@@ -1572,7 +1572,6 @@
 }
 #endif // !defined(FB_XPLAT_BUILD)
 
-<<<<<<< HEAD
 TEST(LiteInterpreterUpgraderTest, Upgrader) {
   std::vector<mobile::Function> upgrader_functions;
 
@@ -1595,7 +1594,5 @@
   ASSERT_EQ(kUpgraderByteCode.size(), upgrader_functions.size());
 }
 
-=======
->>>>>>> c97dc928
 } // namespace jit
 } // namespace torch