--- conflicted
+++ resolved
@@ -1234,35 +1234,6 @@
         for v in inp:
             self.assertGreater(math.copysign(1.0, v), 0.0)
 
-<<<<<<< HEAD
-    # TODO: rationalize with abs testing and verify absolute is tested as an alias
-    @dtypes(torch.float)
-    def test_absolute(self, device, dtype):
-        # absolute is an alias for abs. Just check to see that results
-        # are the same.
-        t = torch.randn(10, 10, device=device, dtype=dtype)
-        r_abs = t.abs()
-        r_absolute = t.absolute()
-        self.assertEqual(r_abs, r_absolute)
-
-        r_abs = torch.abs(t)
-        r_absolute = torch.absolute(t)
-        self.assertEqual(r_abs, r_absolute)
-
-        r_abs = torch.empty((10, 10), device=device, dtype=dtype)
-        r_absolute = torch.empty((10, 10), device=device, dtype=dtype)
-        torch.abs(t, out=r_abs)
-        torch.absolute(t, out=r_absolute)
-        self.assertEqual(r_abs, r_absolute)
-
-        from copy import deepcopy
-        t_copy = deepcopy(t)
-        t.absolute_()
-        t_copy.abs_()
-        self.assertEqual(t, t_copy)
-
-=======
->>>>>>> ec502873
     # TODO: update to compare against NumPy by rationalizing with OpInfo
     @onlyCUDA
     @dtypes(torch.float, torch.double)
@@ -1507,39 +1478,6 @@
                 # Ensure we are notified when NumPy changes its behavior
                 self.compare_with_numpy(torch.exp, np.exp, nan_real_inf_imag_in)
 
-<<<<<<< HEAD
-    # This function tests that a nan value is returned for input values not in domain
-    @dtypes(torch.float32, torch.float64)
-    def test_acosh_domain_float(self, device, dtype):
-        # Domain of acosh is [1, inf), for values outside the domain - output is mapped
-        # to NaN, except for input value `inf` - output is mapped to `inf`
-        sample = torch.tensor([float('-inf'), 1.00, -1.23, -0.06, 0.98, float('inf')],
-                              device=device, dtype=dtype)
-        nan_mask = torch.tensor([True, False, True, True, True, False], device=device)
-        inf_mask = torch.tensor([False, False, False, False, False, True], device=device)
-        self.assertEqual(torch.isnan(torch.acosh(sample)), nan_mask)
-        self.assertEqual(torch.isnan(sample.acosh()), nan_mask)
-        self.assertEqual(torch.isinf(torch.acosh(sample)), inf_mask)
-        self.assertEqual(torch.isinf(sample.acosh()), inf_mask)
-
-    # This function tests that a nan value is returned for input values not in domain
-    @dtypes(torch.float32, torch.float64)
-    def test_atanh_domain_float(self, device, dtype):
-        # Domain of atanh is (-1, 1), for edge values (-1 and 1) - output is mapped
-        # to inf and for other values outside this range - output is mapped to NaN
-        sample = torch.tensor([float('-inf'), -1.00, 1.00, -1.23, 1.06, float('inf')],
-                              device=device, dtype=dtype)
-        nan_mask = torch.tensor([True, False, False, True, True, True], device=device)
-        inf_mask = torch.tensor([False, True, True, False, False, False], device=device)
-        # For values not in domain (except -1.0 and 1.0), atanh should return nan
-        self.assertEqual(torch.isnan(torch.atanh(sample)), nan_mask)
-        self.assertEqual(torch.isnan(sample.atanh()), nan_mask)
-        # For values -1.0 and 1.0, atanh should return -inf and inf respectively
-        self.assertEqual(torch.isinf(torch.atanh(sample)), inf_mask)
-        self.assertEqual(torch.isinf(sample.atanh()), inf_mask)
-
-=======
->>>>>>> ec502873
 
 instantiate_device_type_tests(TestUnaryUfuncs, globals())
 
