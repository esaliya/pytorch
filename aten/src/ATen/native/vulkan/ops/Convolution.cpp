--- conflicted
+++ resolved
@@ -611,15 +611,9 @@
     const c10::optional<Scalar>& output_min,
     const c10::optional<Scalar>& output_max)
   : packed_{
-<<<<<<< HEAD
-      pack_weights(weight, method),
-      pack_biases(bias, weight),
-      pack_filter(weight, expand_param_if_needed(dilation, "dilation", 2)),
-=======
       pack_weights(weight, method, transposed),
       pack_biases(bias, weight),
       pack_filter(weight, expand_param_if_needed(dilation, "dilation", 2), transposed),
->>>>>>> fae1c0a4
       pack_params(expand_param_if_needed(stride, "stride", 2)),
       pack_params(expand_param_if_needed(padding, "padding", 2)),
       pack_params(expand_param_if_needed(dilation, "dilation", 2)),
